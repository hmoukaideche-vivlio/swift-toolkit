// !$*UTF8*$!
{
	archiveVersion = 1;
	classes = {
	};
	objectVersion = 46;
	objects = {

/* Begin PBXBuildFile section */
<<<<<<< HEAD
		AEF39DF320E3895200A560F3 /* UserProperties.swift in Sources */ = {isa = PBXBuildFile; fileRef = AEF39DF220E3895200A560F3 /* UserProperties.swift */; };
=======
		57470F7E20ED0D1A000CDCA3 /* DownloadSession.swift in Sources */ = {isa = PBXBuildFile; fileRef = 57470F7D20ED0D1A000CDCA3 /* DownloadSession.swift */; };
>>>>>>> 360b2cf7
		F32314A21F8616C2000FCFB0 /* Drm.swift in Sources */ = {isa = PBXBuildFile; fileRef = F32314A11F8616C2000FCFB0 /* Drm.swift */; };
		F34CB2891FC56CAD005E3A37 /* DrmLicense.swift in Sources */ = {isa = PBXBuildFile; fileRef = F34CB2881FC56CAD005E3A37 /* DrmLicense.swift */; };
		F39E9E6F1FC2E1B70098F77E /* ObjectMapper.framework in Frameworks */ = {isa = PBXBuildFile; fileRef = F3E7D4201F4ECA9800DF166D /* ObjectMapper.framework */; };
		F3B187A01FA33D4D00BB46BF /* Feed.swift in Sources */ = {isa = PBXBuildFile; fileRef = F3B1879F1FA33D4D00BB46BF /* Feed.swift */; };
		F3B187A21FA33DFA00BB46BF /* Facet.swift in Sources */ = {isa = PBXBuildFile; fileRef = F3B187A11FA33DFA00BB46BF /* Facet.swift */; };
		F3B187A41FA33E1D00BB46BF /* OpdsMetadata.swift in Sources */ = {isa = PBXBuildFile; fileRef = F3B187A31FA33E1D00BB46BF /* OpdsMetadata.swift */; };
		F3B187A61FA33E4900BB46BF /* Group.swift in Sources */ = {isa = PBXBuildFile; fileRef = F3B187A51FA33E4900BB46BF /* Group.swift */; };
		F3E7D3F91F4EBE2100DF166D /* r2-shared-swift.h in Headers */ = {isa = PBXBuildFile; fileRef = F3E7D3F71F4EBE2100DF166D /* r2-shared-swift.h */; settings = {ATTRIBUTES = (Public, ); }; };
		F3E7D40E1F4EC69100DF166D /* Contributor.swift in Sources */ = {isa = PBXBuildFile; fileRef = F3E7D4011F4EC69100DF166D /* Contributor.swift */; };
		F3E7D40F1F4EC69100DF166D /* Encryption.swift in Sources */ = {isa = PBXBuildFile; fileRef = F3E7D4021F4EC69100DF166D /* Encryption.swift */; };
		F3E7D4101F4EC69100DF166D /* Link.swift in Sources */ = {isa = PBXBuildFile; fileRef = F3E7D4031F4EC69100DF166D /* Link.swift */; };
		F3E7D4111F4EC69100DF166D /* MediaOverlayNode.swift in Sources */ = {isa = PBXBuildFile; fileRef = F3E7D4041F4EC69100DF166D /* MediaOverlayNode.swift */; };
		F3E7D4121F4EC69100DF166D /* MediaOverlays.swift in Sources */ = {isa = PBXBuildFile; fileRef = F3E7D4051F4EC69100DF166D /* MediaOverlays.swift */; };
		F3E7D4131F4EC69100DF166D /* Metadata.swift in Sources */ = {isa = PBXBuildFile; fileRef = F3E7D4061F4EC69100DF166D /* Metadata.swift */; };
		F3E7D4141F4EC69100DF166D /* MetadataItem.swift in Sources */ = {isa = PBXBuildFile; fileRef = F3E7D4071F4EC69100DF166D /* MetadataItem.swift */; };
		F3E7D4151F4EC69100DF166D /* MultilangString.swift in Sources */ = {isa = PBXBuildFile; fileRef = F3E7D4081F4EC69100DF166D /* MultilangString.swift */; };
		F3E7D4161F4EC69100DF166D /* Properties.swift in Sources */ = {isa = PBXBuildFile; fileRef = F3E7D4091F4EC69100DF166D /* Properties.swift */; };
		F3E7D4171F4EC69100DF166D /* Publication.swift in Sources */ = {isa = PBXBuildFile; fileRef = F3E7D40A1F4EC69100DF166D /* Publication.swift */; };
		F3E7D4181F4EC69100DF166D /* Rendition.swift in Sources */ = {isa = PBXBuildFile; fileRef = F3E7D40B1F4EC69100DF166D /* Rendition.swift */; };
		F3E7D4191F4EC69100DF166D /* RootFile.swift in Sources */ = {isa = PBXBuildFile; fileRef = F3E7D40C1F4EC69100DF166D /* RootFile.swift */; };
		F3E7D41A1F4EC69100DF166D /* Subject.swift in Sources */ = {isa = PBXBuildFile; fileRef = F3E7D40D1F4EC69100DF166D /* Subject.swift */; };
		F3E7D4231F4ECB3D00DF166D /* ISO8601DateString.swift in Sources */ = {isa = PBXBuildFile; fileRef = F3E7D4221F4ECB3D00DF166D /* ISO8601DateString.swift */; };
		F3F41E181FA3377E00F97737 /* Price.swift in Sources */ = {isa = PBXBuildFile; fileRef = F3F41E171FA3377E00F97737 /* Price.swift */; };
		F3F41E1A1FA3378900F97737 /* IndirectAcquisition.swift in Sources */ = {isa = PBXBuildFile; fileRef = F3F41E191FA3378900F97737 /* IndirectAcquisition.swift */; };
		F3F41E1D1FA33AAA00F97737 /* BelongsTo.swift in Sources */ = {isa = PBXBuildFile; fileRef = F3F41E1C1FA33AAA00F97737 /* BelongsTo.swift */; };
		F3F41E1F1FA33AF800F97737 /* Collection.swift in Sources */ = {isa = PBXBuildFile; fileRef = F3F41E1E1FA33AF800F97737 /* Collection.swift */; };
/* End PBXBuildFile section */

/* Begin PBXFileReference section */
<<<<<<< HEAD
		AEF39DF220E3895200A560F3 /* UserProperties.swift */ = {isa = PBXFileReference; lastKnownFileType = sourcecode.swift; path = UserProperties.swift; sourceTree = "<group>"; };
=======
		57470F7D20ED0D1A000CDCA3 /* DownloadSession.swift */ = {isa = PBXFileReference; fileEncoding = 4; lastKnownFileType = sourcecode.swift; path = DownloadSession.swift; sourceTree = "<group>"; };
>>>>>>> 360b2cf7
		F32314A11F8616C2000FCFB0 /* Drm.swift */ = {isa = PBXFileReference; lastKnownFileType = sourcecode.swift; path = Drm.swift; sourceTree = "<group>"; };
		F34CB2881FC56CAD005E3A37 /* DrmLicense.swift */ = {isa = PBXFileReference; lastKnownFileType = sourcecode.swift; path = DrmLicense.swift; sourceTree = "<group>"; };
		F3B1879F1FA33D4D00BB46BF /* Feed.swift */ = {isa = PBXFileReference; lastKnownFileType = sourcecode.swift; path = Feed.swift; sourceTree = "<group>"; };
		F3B187A11FA33DFA00BB46BF /* Facet.swift */ = {isa = PBXFileReference; lastKnownFileType = sourcecode.swift; path = Facet.swift; sourceTree = "<group>"; };
		F3B187A31FA33E1D00BB46BF /* OpdsMetadata.swift */ = {isa = PBXFileReference; lastKnownFileType = sourcecode.swift; path = OpdsMetadata.swift; sourceTree = "<group>"; };
		F3B187A51FA33E4900BB46BF /* Group.swift */ = {isa = PBXFileReference; lastKnownFileType = sourcecode.swift; path = Group.swift; sourceTree = "<group>"; };
		F3E7D3F41F4EBE2100DF166D /* R2Shared.framework */ = {isa = PBXFileReference; explicitFileType = wrapper.framework; includeInIndex = 0; path = R2Shared.framework; sourceTree = BUILT_PRODUCTS_DIR; };
		F3E7D3F71F4EBE2100DF166D /* r2-shared-swift.h */ = {isa = PBXFileReference; lastKnownFileType = sourcecode.c.h; path = "r2-shared-swift.h"; sourceTree = "<group>"; };
		F3E7D3F81F4EBE2100DF166D /* Info.plist */ = {isa = PBXFileReference; lastKnownFileType = text.plist.xml; path = Info.plist; sourceTree = "<group>"; };
		F3E7D4011F4EC69100DF166D /* Contributor.swift */ = {isa = PBXFileReference; fileEncoding = 4; lastKnownFileType = sourcecode.swift; path = Contributor.swift; sourceTree = "<group>"; };
		F3E7D4021F4EC69100DF166D /* Encryption.swift */ = {isa = PBXFileReference; fileEncoding = 4; lastKnownFileType = sourcecode.swift; path = Encryption.swift; sourceTree = "<group>"; };
		F3E7D4031F4EC69100DF166D /* Link.swift */ = {isa = PBXFileReference; fileEncoding = 4; lastKnownFileType = sourcecode.swift; path = Link.swift; sourceTree = "<group>"; };
		F3E7D4041F4EC69100DF166D /* MediaOverlayNode.swift */ = {isa = PBXFileReference; fileEncoding = 4; lastKnownFileType = sourcecode.swift; path = MediaOverlayNode.swift; sourceTree = "<group>"; };
		F3E7D4051F4EC69100DF166D /* MediaOverlays.swift */ = {isa = PBXFileReference; fileEncoding = 4; lastKnownFileType = sourcecode.swift; path = MediaOverlays.swift; sourceTree = "<group>"; };
		F3E7D4061F4EC69100DF166D /* Metadata.swift */ = {isa = PBXFileReference; fileEncoding = 4; lastKnownFileType = sourcecode.swift; path = Metadata.swift; sourceTree = "<group>"; };
		F3E7D4071F4EC69100DF166D /* MetadataItem.swift */ = {isa = PBXFileReference; fileEncoding = 4; lastKnownFileType = sourcecode.swift; path = MetadataItem.swift; sourceTree = "<group>"; };
		F3E7D4081F4EC69100DF166D /* MultilangString.swift */ = {isa = PBXFileReference; fileEncoding = 4; lastKnownFileType = sourcecode.swift; path = MultilangString.swift; sourceTree = "<group>"; };
		F3E7D4091F4EC69100DF166D /* Properties.swift */ = {isa = PBXFileReference; fileEncoding = 4; lastKnownFileType = sourcecode.swift; path = Properties.swift; sourceTree = "<group>"; };
		F3E7D40A1F4EC69100DF166D /* Publication.swift */ = {isa = PBXFileReference; fileEncoding = 4; lastKnownFileType = sourcecode.swift; path = Publication.swift; sourceTree = "<group>"; };
		F3E7D40B1F4EC69100DF166D /* Rendition.swift */ = {isa = PBXFileReference; fileEncoding = 4; lastKnownFileType = sourcecode.swift; path = Rendition.swift; sourceTree = "<group>"; };
		F3E7D40C1F4EC69100DF166D /* RootFile.swift */ = {isa = PBXFileReference; fileEncoding = 4; lastKnownFileType = sourcecode.swift; path = RootFile.swift; sourceTree = "<group>"; };
		F3E7D40D1F4EC69100DF166D /* Subject.swift */ = {isa = PBXFileReference; fileEncoding = 4; lastKnownFileType = sourcecode.swift; path = Subject.swift; sourceTree = "<group>"; };
		F3E7D4201F4ECA9800DF166D /* ObjectMapper.framework */ = {isa = PBXFileReference; lastKnownFileType = wrapper.framework; name = ObjectMapper.framework; path = Carthage/Build/iOS/ObjectMapper.framework; sourceTree = "<group>"; };
		F3E7D4221F4ECB3D00DF166D /* ISO8601DateString.swift */ = {isa = PBXFileReference; fileEncoding = 4; lastKnownFileType = sourcecode.swift; path = ISO8601DateString.swift; sourceTree = "<group>"; };
		F3F41E171FA3377E00F97737 /* Price.swift */ = {isa = PBXFileReference; lastKnownFileType = sourcecode.swift; path = Price.swift; sourceTree = "<group>"; };
		F3F41E191FA3378900F97737 /* IndirectAcquisition.swift */ = {isa = PBXFileReference; lastKnownFileType = sourcecode.swift; path = IndirectAcquisition.swift; sourceTree = "<group>"; };
		F3F41E1C1FA33AAA00F97737 /* BelongsTo.swift */ = {isa = PBXFileReference; lastKnownFileType = sourcecode.swift; path = BelongsTo.swift; sourceTree = "<group>"; };
		F3F41E1E1FA33AF800F97737 /* Collection.swift */ = {isa = PBXFileReference; lastKnownFileType = sourcecode.swift; path = Collection.swift; sourceTree = "<group>"; };
/* End PBXFileReference section */

/* Begin PBXFrameworksBuildPhase section */
		F3E7D3F01F4EBE2100DF166D /* Frameworks */ = {
			isa = PBXFrameworksBuildPhase;
			buildActionMask = 2147483647;
			files = (
				F39E9E6F1FC2E1B70098F77E /* ObjectMapper.framework in Frameworks */,
			);
			runOnlyForDeploymentPostprocessing = 0;
		};
/* End PBXFrameworksBuildPhase section */

/* Begin PBXGroup section */
		57470F7F20ED0D25000CDCA3 /* Toolkit */ = {
			isa = PBXGroup;
			children = (
				57470F7D20ED0D1A000CDCA3 /* DownloadSession.swift */,
			);
			path = Toolkit;
			sourceTree = "<group>";
		};
		F34CB28A1FC5714D005E3A37 /* Drm */ = {
			isa = PBXGroup;
			children = (
				F32314A11F8616C2000FCFB0 /* Drm.swift */,
				F34CB2881FC56CAD005E3A37 /* DrmLicense.swift */,
			);
			path = Drm;
			sourceTree = "<group>";
		};
		F3B1879E1FA33D3700BB46BF /* OPDS */ = {
			isa = PBXGroup;
			children = (
				F3B1879F1FA33D4D00BB46BF /* Feed.swift */,
				F3B187A31FA33E1D00BB46BF /* OpdsMetadata.swift */,
				F3B187A11FA33DFA00BB46BF /* Facet.swift */,
				F3B187A51FA33E4900BB46BF /* Group.swift */,
			);
			path = OPDS;
			sourceTree = "<group>";
		};
		F3E7D3EA1F4EBE2100DF166D = {
			isa = PBXGroup;
			children = (
				F3E7D3F61F4EBE2100DF166D /* r2-shared-swift */,
				F3E7D3F51F4EBE2100DF166D /* Products */,
				F3E7D41F1F4ECA9800DF166D /* Frameworks */,
			);
			sourceTree = "<group>";
		};
		F3E7D3F51F4EBE2100DF166D /* Products */ = {
			isa = PBXGroup;
			children = (
				F3E7D3F41F4EBE2100DF166D /* R2Shared.framework */,
			);
			name = Products;
			sourceTree = "<group>";
		};
		F3E7D3F61F4EBE2100DF166D /* r2-shared-swift */ = {
			isa = PBXGroup;
			children = (
				F3E7D3F71F4EBE2100DF166D /* r2-shared-swift.h */,
				F3E7D3F81F4EBE2100DF166D /* Info.plist */,
				F3E7D40C1F4EC69100DF166D /* RootFile.swift */,
				F3E7D4221F4ECB3D00DF166D /* ISO8601DateString.swift */,
				57470F7F20ED0D25000CDCA3 /* Toolkit */,
				F34CB28A1FC5714D005E3A37 /* Drm */,
				F3E7D41B1F4EC69C00DF166D /* Publication */,
				F3B1879E1FA33D3700BB46BF /* OPDS */,
			);
			path = "r2-shared-swift";
			sourceTree = "<group>";
		};
		F3E7D41B1F4EC69C00DF166D /* Publication */ = {
			isa = PBXGroup;
			children = (
				F3E7D40A1F4EC69100DF166D /* Publication.swift */,
				F3E7D4061F4EC69100DF166D /* Metadata.swift */,
				AEF39DF220E3895200A560F3 /* UserProperties.swift */,
				F3E7D41C1F4EC6B300DF166D /* Metadata */,
				F3E7D41D1F4EC6B900DF166D /* Link */,
				F3E7D41E1F4EC6CC00DF166D /* MediaOverlays */,
			);
			name = Publication;
			sourceTree = "<group>";
		};
		F3E7D41C1F4EC6B300DF166D /* Metadata */ = {
			isa = PBXGroup;
			children = (
				F3E7D4011F4EC69100DF166D /* Contributor.swift */,
				F3E7D4071F4EC69100DF166D /* MetadataItem.swift */,
				F3E7D4081F4EC69100DF166D /* MultilangString.swift */,
				F3E7D40D1F4EC69100DF166D /* Subject.swift */,
				F3F41E1C1FA33AAA00F97737 /* BelongsTo.swift */,
				F3F41E1E1FA33AF800F97737 /* Collection.swift */,
			);
			name = Metadata;
			sourceTree = "<group>";
		};
		F3E7D41D1F4EC6B900DF166D /* Link */ = {
			isa = PBXGroup;
			children = (
				F3E7D4031F4EC69100DF166D /* Link.swift */,
				F3E7D4091F4EC69100DF166D /* Properties.swift */,
				F3E7D4021F4EC69100DF166D /* Encryption.swift */,
				F3E7D40B1F4EC69100DF166D /* Rendition.swift */,
				F3F41E161FA3375800F97737 /* OPDSProperties */,
			);
			name = Link;
			sourceTree = "<group>";
		};
		F3E7D41E1F4EC6CC00DF166D /* MediaOverlays */ = {
			isa = PBXGroup;
			children = (
				F3E7D4041F4EC69100DF166D /* MediaOverlayNode.swift */,
				F3E7D4051F4EC69100DF166D /* MediaOverlays.swift */,
			);
			name = MediaOverlays;
			sourceTree = "<group>";
		};
		F3E7D41F1F4ECA9800DF166D /* Frameworks */ = {
			isa = PBXGroup;
			children = (
				F3E7D4201F4ECA9800DF166D /* ObjectMapper.framework */,
			);
			name = Frameworks;
			sourceTree = "<group>";
		};
		F3F41E161FA3375800F97737 /* OPDSProperties */ = {
			isa = PBXGroup;
			children = (
				F3F41E171FA3377E00F97737 /* Price.swift */,
				F3F41E191FA3378900F97737 /* IndirectAcquisition.swift */,
			);
			path = OPDSProperties;
			sourceTree = "<group>";
		};
/* End PBXGroup section */

/* Begin PBXHeadersBuildPhase section */
		F3E7D3F11F4EBE2100DF166D /* Headers */ = {
			isa = PBXHeadersBuildPhase;
			buildActionMask = 2147483647;
			files = (
				F3E7D3F91F4EBE2100DF166D /* r2-shared-swift.h in Headers */,
			);
			runOnlyForDeploymentPostprocessing = 0;
		};
/* End PBXHeadersBuildPhase section */

/* Begin PBXNativeTarget section */
		F3E7D3F31F4EBE2100DF166D /* r2-shared-swift */ = {
			isa = PBXNativeTarget;
			buildConfigurationList = F3E7D3FC1F4EBE2100DF166D /* Build configuration list for PBXNativeTarget "r2-shared-swift" */;
			buildPhases = (
				F3E7D3EF1F4EBE2100DF166D /* Sources */,
				F3E7D3F01F4EBE2100DF166D /* Frameworks */,
				F3E7D3F11F4EBE2100DF166D /* Headers */,
				F3E7D3F21F4EBE2100DF166D /* Resources */,
			);
			buildRules = (
			);
			dependencies = (
			);
			name = "r2-shared-swift";
			productName = "r2-shared-swift";
			productReference = F3E7D3F41F4EBE2100DF166D /* R2Shared.framework */;
			productType = "com.apple.product-type.framework";
		};
/* End PBXNativeTarget section */

/* Begin PBXProject section */
		F3E7D3EB1F4EBE2100DF166D /* Project object */ = {
			isa = PBXProject;
			attributes = {
				LastUpgradeCheck = 0930;
				ORGANIZATIONNAME = Readium;
				TargetAttributes = {
					F3E7D3F31F4EBE2100DF166D = {
						CreatedOnToolsVersion = 8.3.3;
						LastSwiftMigration = 0930;
						ProvisioningStyle = Manual;
					};
				};
			};
			buildConfigurationList = F3E7D3EE1F4EBE2100DF166D /* Build configuration list for PBXProject "r2-shared-swift" */;
			compatibilityVersion = "Xcode 3.2";
			developmentRegion = English;
			hasScannedForEncodings = 0;
			knownRegions = (
				en,
			);
			mainGroup = F3E7D3EA1F4EBE2100DF166D;
			productRefGroup = F3E7D3F51F4EBE2100DF166D /* Products */;
			projectDirPath = "";
			projectRoot = "";
			targets = (
				F3E7D3F31F4EBE2100DF166D /* r2-shared-swift */,
			);
		};
/* End PBXProject section */

/* Begin PBXResourcesBuildPhase section */
		F3E7D3F21F4EBE2100DF166D /* Resources */ = {
			isa = PBXResourcesBuildPhase;
			buildActionMask = 2147483647;
			files = (
			);
			runOnlyForDeploymentPostprocessing = 0;
		};
/* End PBXResourcesBuildPhase section */

/* Begin PBXSourcesBuildPhase section */
		F3E7D3EF1F4EBE2100DF166D /* Sources */ = {
			isa = PBXSourcesBuildPhase;
			buildActionMask = 2147483647;
			files = (
				F3E7D4161F4EC69100DF166D /* Properties.swift in Sources */,
				F3E7D4231F4ECB3D00DF166D /* ISO8601DateString.swift in Sources */,
				F3E7D41A1F4EC69100DF166D /* Subject.swift in Sources */,
				57470F7E20ED0D1A000CDCA3 /* DownloadSession.swift in Sources */,
				F3B187A61FA33E4900BB46BF /* Group.swift in Sources */,
				F3E7D4191F4EC69100DF166D /* RootFile.swift in Sources */,
				F3E7D4141F4EC69100DF166D /* MetadataItem.swift in Sources */,
				AEF39DF320E3895200A560F3 /* UserProperties.swift in Sources */,
				F3F41E181FA3377E00F97737 /* Price.swift in Sources */,
				F3E7D4101F4EC69100DF166D /* Link.swift in Sources */,
				F34CB2891FC56CAD005E3A37 /* DrmLicense.swift in Sources */,
				F3E7D4181F4EC69100DF166D /* Rendition.swift in Sources */,
				F3E7D4121F4EC69100DF166D /* MediaOverlays.swift in Sources */,
				F3B187A01FA33D4D00BB46BF /* Feed.swift in Sources */,
				F3B187A21FA33DFA00BB46BF /* Facet.swift in Sources */,
				F3F41E1D1FA33AAA00F97737 /* BelongsTo.swift in Sources */,
				F3F41E1F1FA33AF800F97737 /* Collection.swift in Sources */,
				F3B187A41FA33E1D00BB46BF /* OpdsMetadata.swift in Sources */,
				F32314A21F8616C2000FCFB0 /* Drm.swift in Sources */,
				F3E7D4111F4EC69100DF166D /* MediaOverlayNode.swift in Sources */,
				F3E7D4151F4EC69100DF166D /* MultilangString.swift in Sources */,
				F3E7D4171F4EC69100DF166D /* Publication.swift in Sources */,
				F3E7D40F1F4EC69100DF166D /* Encryption.swift in Sources */,
				F3F41E1A1FA3378900F97737 /* IndirectAcquisition.swift in Sources */,
				F3E7D4131F4EC69100DF166D /* Metadata.swift in Sources */,
				F3E7D40E1F4EC69100DF166D /* Contributor.swift in Sources */,
			);
			runOnlyForDeploymentPostprocessing = 0;
		};
/* End PBXSourcesBuildPhase section */

/* Begin XCBuildConfiguration section */
		F3E7D3FA1F4EBE2100DF166D /* Debug */ = {
			isa = XCBuildConfiguration;
			buildSettings = {
				ALWAYS_SEARCH_USER_PATHS = NO;
				CLANG_ANALYZER_NONNULL = YES;
				CLANG_ANALYZER_NUMBER_OBJECT_CONVERSION = YES_AGGRESSIVE;
				CLANG_CXX_LANGUAGE_STANDARD = "gnu++0x";
				CLANG_CXX_LIBRARY = "libc++";
				CLANG_ENABLE_MODULES = YES;
				CLANG_ENABLE_OBJC_ARC = YES;
				CLANG_WARN_BLOCK_CAPTURE_AUTORELEASING = YES;
				CLANG_WARN_BOOL_CONVERSION = YES;
				CLANG_WARN_COMMA = YES;
				CLANG_WARN_CONSTANT_CONVERSION = YES;
				CLANG_WARN_DEPRECATED_OBJC_IMPLEMENTATIONS = YES;
				CLANG_WARN_DIRECT_OBJC_ISA_USAGE = YES_ERROR;
				CLANG_WARN_DOCUMENTATION_COMMENTS = YES;
				CLANG_WARN_EMPTY_BODY = YES;
				CLANG_WARN_ENUM_CONVERSION = YES;
				CLANG_WARN_INFINITE_RECURSION = YES;
				CLANG_WARN_INT_CONVERSION = YES;
				CLANG_WARN_NON_LITERAL_NULL_CONVERSION = YES;
				CLANG_WARN_OBJC_IMPLICIT_RETAIN_SELF = YES;
				CLANG_WARN_OBJC_LITERAL_CONVERSION = YES;
				CLANG_WARN_OBJC_ROOT_CLASS = YES_ERROR;
				CLANG_WARN_RANGE_LOOP_ANALYSIS = YES;
				CLANG_WARN_STRICT_PROTOTYPES = YES;
				CLANG_WARN_SUSPICIOUS_MOVE = YES;
				CLANG_WARN_UNREACHABLE_CODE = YES;
				CLANG_WARN__DUPLICATE_METHOD_MATCH = YES;
				"CODE_SIGN_IDENTITY[sdk=iphoneos*]" = "iPhone Developer";
				COPY_PHASE_STRIP = NO;
				CURRENT_PROJECT_VERSION = 1;
				DEBUG_INFORMATION_FORMAT = dwarf;
				ENABLE_STRICT_OBJC_MSGSEND = YES;
				ENABLE_TESTABILITY = YES;
				GCC_C_LANGUAGE_STANDARD = gnu99;
				GCC_DYNAMIC_NO_PIC = NO;
				GCC_NO_COMMON_BLOCKS = YES;
				GCC_OPTIMIZATION_LEVEL = 0;
				GCC_PREPROCESSOR_DEFINITIONS = (
					"DEBUG=1",
					"$(inherited)",
				);
				GCC_WARN_64_TO_32_BIT_CONVERSION = YES;
				GCC_WARN_ABOUT_RETURN_TYPE = YES_ERROR;
				GCC_WARN_UNDECLARED_SELECTOR = YES;
				GCC_WARN_UNINITIALIZED_AUTOS = YES_AGGRESSIVE;
				GCC_WARN_UNUSED_FUNCTION = YES;
				GCC_WARN_UNUSED_VARIABLE = YES;
				IPHONEOS_DEPLOYMENT_TARGET = 9.0;
				MTL_ENABLE_DEBUG_INFO = YES;
				ONLY_ACTIVE_ARCH = YES;
				SDKROOT = iphoneos;
				SWIFT_ACTIVE_COMPILATION_CONDITIONS = DEBUG;
				SWIFT_OPTIMIZATION_LEVEL = "-Onone";
				TARGETED_DEVICE_FAMILY = "1,2";
				VERSIONING_SYSTEM = "apple-generic";
				VERSION_INFO_PREFIX = "";
			};
			name = Debug;
		};
		F3E7D3FB1F4EBE2100DF166D /* Release */ = {
			isa = XCBuildConfiguration;
			buildSettings = {
				ALWAYS_SEARCH_USER_PATHS = NO;
				CLANG_ANALYZER_NONNULL = YES;
				CLANG_ANALYZER_NUMBER_OBJECT_CONVERSION = YES_AGGRESSIVE;
				CLANG_CXX_LANGUAGE_STANDARD = "gnu++0x";
				CLANG_CXX_LIBRARY = "libc++";
				CLANG_ENABLE_MODULES = YES;
				CLANG_ENABLE_OBJC_ARC = YES;
				CLANG_WARN_BLOCK_CAPTURE_AUTORELEASING = YES;
				CLANG_WARN_BOOL_CONVERSION = YES;
				CLANG_WARN_COMMA = YES;
				CLANG_WARN_CONSTANT_CONVERSION = YES;
				CLANG_WARN_DEPRECATED_OBJC_IMPLEMENTATIONS = YES;
				CLANG_WARN_DIRECT_OBJC_ISA_USAGE = YES_ERROR;
				CLANG_WARN_DOCUMENTATION_COMMENTS = YES;
				CLANG_WARN_EMPTY_BODY = YES;
				CLANG_WARN_ENUM_CONVERSION = YES;
				CLANG_WARN_INFINITE_RECURSION = YES;
				CLANG_WARN_INT_CONVERSION = YES;
				CLANG_WARN_NON_LITERAL_NULL_CONVERSION = YES;
				CLANG_WARN_OBJC_IMPLICIT_RETAIN_SELF = YES;
				CLANG_WARN_OBJC_LITERAL_CONVERSION = YES;
				CLANG_WARN_OBJC_ROOT_CLASS = YES_ERROR;
				CLANG_WARN_RANGE_LOOP_ANALYSIS = YES;
				CLANG_WARN_STRICT_PROTOTYPES = YES;
				CLANG_WARN_SUSPICIOUS_MOVE = YES;
				CLANG_WARN_UNREACHABLE_CODE = YES;
				CLANG_WARN__DUPLICATE_METHOD_MATCH = YES;
				"CODE_SIGN_IDENTITY[sdk=iphoneos*]" = "iPhone Developer";
				COPY_PHASE_STRIP = NO;
				CURRENT_PROJECT_VERSION = 1;
				DEBUG_INFORMATION_FORMAT = "dwarf-with-dsym";
				ENABLE_NS_ASSERTIONS = NO;
				ENABLE_STRICT_OBJC_MSGSEND = YES;
				GCC_C_LANGUAGE_STANDARD = gnu99;
				GCC_NO_COMMON_BLOCKS = YES;
				GCC_WARN_64_TO_32_BIT_CONVERSION = YES;
				GCC_WARN_ABOUT_RETURN_TYPE = YES_ERROR;
				GCC_WARN_UNDECLARED_SELECTOR = YES;
				GCC_WARN_UNINITIALIZED_AUTOS = YES_AGGRESSIVE;
				GCC_WARN_UNUSED_FUNCTION = YES;
				GCC_WARN_UNUSED_VARIABLE = YES;
				IPHONEOS_DEPLOYMENT_TARGET = 9.0;
				MTL_ENABLE_DEBUG_INFO = NO;
				SDKROOT = iphoneos;
				SWIFT_OPTIMIZATION_LEVEL = "-Owholemodule";
				TARGETED_DEVICE_FAMILY = "1,2";
				VALIDATE_PRODUCT = YES;
				VERSIONING_SYSTEM = "apple-generic";
				VERSION_INFO_PREFIX = "";
			};
			name = Release;
		};
		F3E7D3FD1F4EBE2100DF166D /* Debug */ = {
			isa = XCBuildConfiguration;
			buildSettings = {
				APPLICATION_EXTENSION_API_ONLY = NO;
				CLANG_ENABLE_CODE_COVERAGE = NO;
				CLANG_ENABLE_MODULES = YES;
				CODE_SIGN_IDENTITY = "";
				"CODE_SIGN_IDENTITY[sdk=iphoneos*]" = "";
				DEFINES_MODULE = YES;
				DEVELOPMENT_TEAM = "";
				DYLIB_COMPATIBILITY_VERSION = 1;
				DYLIB_CURRENT_VERSION = 1;
				DYLIB_INSTALL_NAME_BASE = "@rpath";
				FRAMEWORK_SEARCH_PATHS = (
					"$(inherited)",
					"$(PROJECT_DIR)/Carthage/Build/iOS",
				);
				INFOPLIST_FILE = "r2-shared-swift/Info.plist";
				INSTALL_PATH = "$(LOCAL_LIBRARY_DIR)/Frameworks";
				IPHONEOS_DEPLOYMENT_TARGET = 9.0;
				LD_RUNPATH_SEARCH_PATHS = "$(inherited) @executable_path/Frameworks @loader_path/Frameworks";
				PRODUCT_BUNDLE_IDENTIFIER = "org.readium.r2-shared-swift";
				PRODUCT_NAME = R2Shared;
				PROVISIONING_PROFILE_SPECIFIER = "";
				SKIP_INSTALL = YES;
				SWIFT_OPTIMIZATION_LEVEL = "-Onone";
				SWIFT_SWIFT3_OBJC_INFERENCE = Default;
				SWIFT_VERSION = 4.0;
				TARGETED_DEVICE_FAMILY = "1,2";
			};
			name = Debug;
		};
		F3E7D3FE1F4EBE2100DF166D /* Release */ = {
			isa = XCBuildConfiguration;
			buildSettings = {
				APPLICATION_EXTENSION_API_ONLY = NO;
				CLANG_ENABLE_CODE_COVERAGE = NO;
				CLANG_ENABLE_MODULES = YES;
				CODE_SIGN_IDENTITY = "";
				"CODE_SIGN_IDENTITY[sdk=iphoneos*]" = "";
				DEFINES_MODULE = YES;
				DEVELOPMENT_TEAM = "";
				DYLIB_COMPATIBILITY_VERSION = 1;
				DYLIB_CURRENT_VERSION = 1;
				DYLIB_INSTALL_NAME_BASE = "@rpath";
				FRAMEWORK_SEARCH_PATHS = (
					"$(inherited)",
					"$(PROJECT_DIR)/Carthage/Build/iOS",
				);
				INFOPLIST_FILE = "r2-shared-swift/Info.plist";
				INSTALL_PATH = "$(LOCAL_LIBRARY_DIR)/Frameworks";
				IPHONEOS_DEPLOYMENT_TARGET = 9.0;
				LD_RUNPATH_SEARCH_PATHS = "$(inherited) @executable_path/Frameworks @loader_path/Frameworks";
				PRODUCT_BUNDLE_IDENTIFIER = "org.readium.r2-shared-swift";
				PRODUCT_NAME = R2Shared;
				PROVISIONING_PROFILE_SPECIFIER = "";
				SKIP_INSTALL = YES;
				SWIFT_SWIFT3_OBJC_INFERENCE = Default;
				SWIFT_VERSION = 4.0;
				TARGETED_DEVICE_FAMILY = "1,2";
			};
			name = Release;
		};
/* End XCBuildConfiguration section */

/* Begin XCConfigurationList section */
		F3E7D3EE1F4EBE2100DF166D /* Build configuration list for PBXProject "r2-shared-swift" */ = {
			isa = XCConfigurationList;
			buildConfigurations = (
				F3E7D3FA1F4EBE2100DF166D /* Debug */,
				F3E7D3FB1F4EBE2100DF166D /* Release */,
			);
			defaultConfigurationIsVisible = 0;
			defaultConfigurationName = Release;
		};
		F3E7D3FC1F4EBE2100DF166D /* Build configuration list for PBXNativeTarget "r2-shared-swift" */ = {
			isa = XCConfigurationList;
			buildConfigurations = (
				F3E7D3FD1F4EBE2100DF166D /* Debug */,
				F3E7D3FE1F4EBE2100DF166D /* Release */,
			);
			defaultConfigurationIsVisible = 0;
			defaultConfigurationName = Release;
		};
/* End XCConfigurationList section */
	};
	rootObject = F3E7D3EB1F4EBE2100DF166D /* Project object */;
}<|MERGE_RESOLUTION|>--- conflicted
+++ resolved
@@ -7,11 +7,8 @@
 	objects = {
 
 /* Begin PBXBuildFile section */
-<<<<<<< HEAD
 		AEF39DF320E3895200A560F3 /* UserProperties.swift in Sources */ = {isa = PBXBuildFile; fileRef = AEF39DF220E3895200A560F3 /* UserProperties.swift */; };
-=======
 		57470F7E20ED0D1A000CDCA3 /* DownloadSession.swift in Sources */ = {isa = PBXBuildFile; fileRef = 57470F7D20ED0D1A000CDCA3 /* DownloadSession.swift */; };
->>>>>>> 360b2cf7
 		F32314A21F8616C2000FCFB0 /* Drm.swift in Sources */ = {isa = PBXBuildFile; fileRef = F32314A11F8616C2000FCFB0 /* Drm.swift */; };
 		F34CB2891FC56CAD005E3A37 /* DrmLicense.swift in Sources */ = {isa = PBXBuildFile; fileRef = F34CB2881FC56CAD005E3A37 /* DrmLicense.swift */; };
 		F39E9E6F1FC2E1B70098F77E /* ObjectMapper.framework in Frameworks */ = {isa = PBXBuildFile; fileRef = F3E7D4201F4ECA9800DF166D /* ObjectMapper.framework */; };
@@ -41,11 +38,8 @@
 /* End PBXBuildFile section */
 
 /* Begin PBXFileReference section */
-<<<<<<< HEAD
 		AEF39DF220E3895200A560F3 /* UserProperties.swift */ = {isa = PBXFileReference; lastKnownFileType = sourcecode.swift; path = UserProperties.swift; sourceTree = "<group>"; };
-=======
 		57470F7D20ED0D1A000CDCA3 /* DownloadSession.swift */ = {isa = PBXFileReference; fileEncoding = 4; lastKnownFileType = sourcecode.swift; path = DownloadSession.swift; sourceTree = "<group>"; };
->>>>>>> 360b2cf7
 		F32314A11F8616C2000FCFB0 /* Drm.swift */ = {isa = PBXFileReference; lastKnownFileType = sourcecode.swift; path = Drm.swift; sourceTree = "<group>"; };
 		F34CB2881FC56CAD005E3A37 /* DrmLicense.swift */ = {isa = PBXFileReference; lastKnownFileType = sourcecode.swift; path = DrmLicense.swift; sourceTree = "<group>"; };
 		F3B1879F1FA33D4D00BB46BF /* Feed.swift */ = {isa = PBXFileReference; lastKnownFileType = sourcecode.swift; path = Feed.swift; sourceTree = "<group>"; };
