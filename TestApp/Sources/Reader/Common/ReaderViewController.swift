//
//  ReaderViewController.swift
//  r2-testapp-swift
//
//  Created by Mickaël Menu on 07.03.19.
//
//  Copyright 2019 European Digital Reading Lab. All rights reserved.
//  Licensed to the Readium Foundation under one or more contributor license agreements.
//  Use of this source code is governed by a BSD-style license which is detailed in the
//  LICENSE file present in the project repository where this source code is maintained.
//

import Combine
import SafariServices
import UIKit
import R2Navigator
import R2Shared
import SwiftSoup
import WebKit
import SwiftUI
<<<<<<< HEAD

=======
>>>>>>> b935dfd0

/// This class is meant to be subclassed by each publication format view controller. It contains the shared behavior, eg. navigation bar toggling.
class ReaderViewController: UIViewController, Loggable {
    
    weak var moduleDelegate: ReaderFormatModuleDelegate?
    
    let navigator: UIViewController & Navigator
    let publication: Publication
    let bookId: Book.Id
    private let books: BookRepository
    private let bookmarks: BookmarkRepository

    private(set) var stackView: UIStackView!
    private lazy var positionLabel = UILabel()
    private var subscriptions = Set<AnyCancellable>()
    
    private var searchViewModel: SearchViewModel?
    private var searchViewController: UIHostingController<SearchView>?
    
    /// This regex matches any string with at least 2 consecutive letters (not limited to ASCII).
    /// It's used when evaluating whether to display the body of a noteref referrer as the note's title.
    /// I.e. a `*` or `1` would not be used as a title, but `on` or `好書` would.
    private static var noterefTitleRegex: NSRegularExpression = {
        return try! NSRegularExpression(pattern: "[\\p{Ll}\\p{Lu}\\p{Lt}\\p{Lo}]{2}")
    }()
    
    init(navigator: UIViewController & Navigator, publication: Publication, bookId: Book.Id, books: BookRepository, bookmarks: BookmarkRepository) {
        self.navigator = navigator
        self.publication = publication
        self.bookId = bookId
        self.books = books
        self.bookmarks = bookmarks

        super.init(nibName: nil, bundle: nil)
        
        NotificationCenter.default.addObserver(self, selector: #selector(voiceOverStatusDidChange), name: UIAccessibility.voiceOverStatusDidChangeNotification, object: nil)
    }

    @available(*, unavailable)
    required init?(coder aDecoder: NSCoder) {
        fatalError("init(coder:) has not been implemented")
    }
    
    deinit {
        NotificationCenter.default.removeObserver(self)
    }

    override func viewDidLoad() {
        super.viewDidLoad()
        
        view.backgroundColor = .white
      
        navigationItem.rightBarButtonItems = makeNavigationBarButtons()
        updateNavigationBar(animated: false)
        
        stackView = UIStackView(frame: view.bounds)
        stackView.distribution = .fill
        stackView.axis = .vertical
        view.addSubview(stackView)
        stackView.translatesAutoresizingMaskIntoConstraints = false
        let topConstraint = stackView.topAnchor.constraint(equalTo: view.topAnchor)
        // `accessibilityTopMargin` takes precedence when VoiceOver is enabled.
        topConstraint.priority = .defaultHigh
        NSLayoutConstraint.activate([
            topConstraint,
            stackView.rightAnchor.constraint(equalTo: view.rightAnchor),
            stackView.bottomAnchor.constraint(equalTo: view.bottomAnchor),
            stackView.leftAnchor.constraint(equalTo: view.leftAnchor)
        ])

        addChild(navigator)
        stackView.addArrangedSubview(navigator.view)
        navigator.didMove(toParent: self)
        
        stackView.addArrangedSubview(accessibilityToolbar)
        
        positionLabel.translatesAutoresizingMaskIntoConstraints = false
        positionLabel.font = .systemFont(ofSize: 12)
        positionLabel.textColor = .darkGray
        view.addSubview(positionLabel)
        NSLayoutConstraint.activate([
            positionLabel.centerXAnchor.constraint(equalTo: view.centerXAnchor),
            positionLabel.bottomAnchor.constraint(equalTo: navigator.view.bottomAnchor, constant: -20)
        ])
    }
    
    override func willMove(toParent parent: UIViewController?) {
        // Restore library's default UI colors
        navigationController?.navigationBar.tintColor = .black
        navigationController?.navigationBar.barTintColor = .white
    }
    
    
    // MARK: - Navigation bar
    
    private var navigationBarHidden: Bool = true {
        didSet {
            updateNavigationBar()
        }
    }
    
    func makeNavigationBarButtons() -> [UIBarButtonItem] {
        var buttons: [UIBarButtonItem] = []
        // Table of Contents
        buttons.append(UIBarButtonItem(image: #imageLiteral(resourceName: "menuIcon"), style: .plain, target: self, action: #selector(presentOutline)))
        // User settings
        if navigator is PresentableNavigator {
            buttons.append(UIBarButtonItem(image: #imageLiteral(resourceName: "settingsIcon"), style: .plain, target: self, action: #selector(presentUserSettings)))
        }
        // DRM management
        if publication.isProtected {
            buttons.append(UIBarButtonItem(image: #imageLiteral(resourceName: "drm"), style: .plain, target: self, action: #selector(presentDRMManagement)))
        }
        // Bookmarks
        buttons.append(UIBarButtonItem(image: #imageLiteral(resourceName: "bookmark"), style: .plain, target: self, action: #selector(bookmarkCurrentPosition)))
        
        // Search
        if publication._isSearchable {
            buttons.append(UIBarButtonItem(image: UIImage(systemName: "magnifyingglass"), style: .plain, target: self, action: #selector(showSearchUI)))
        }
        
        return buttons
    }
    
    func toggleNavigationBar() {
        navigationBarHidden = !navigationBarHidden
    }
    
    func updateNavigationBar(animated: Bool = true) {
        let hidden = navigationBarHidden && !UIAccessibility.isVoiceOverRunning
        navigationController?.setNavigationBarHidden(hidden, animated: animated)
        setNeedsStatusBarAppearanceUpdate()
    }
    
    override var preferredStatusBarUpdateAnimation: UIStatusBarAnimation {
        return .slide
    }
    
    override var prefersStatusBarHidden: Bool {
        return navigationBarHidden && !UIAccessibility.isVoiceOverRunning
    }

    
    // MARK: - Locations
    /// FIXME: This should be implemented in a shared Navigator interface, using Locators.
    
    var currentBookmark: Bookmark? {
        fatalError("Not implemented")
    }
    

    // MARK: - Outlines

    @objc func presentOutline() {
        moduleDelegate?.presentOutline(of: publication, bookId: bookId, delegate: self, from: self)
    }
    
    
    // MARK: - Bookmarks
    
    @objc func bookmarkCurrentPosition() {
        guard let bookmark = currentBookmark else {
            return
        }
        
        bookmarks.add(bookmark)
            .sink { completion in
                switch completion {
                case .finished:
                    toast(NSLocalizedString("reader_bookmark_success_message", comment: "Success message when adding a bookmark"), on: self.view, duration: 1)
                case .failure(let error):
                    print(error)
                    toast(NSLocalizedString("reader_bookmark_failure_message", comment: "Error message when adding a new bookmark failed"), on: self.view, duration: 2)
                }
            } receiveValue: { _ in }
            .store(in: &subscriptions)
    }
    
<<<<<<< HEAD
    // MARK: - User Settings
    
    
    @objc func presentUserSettings(_ button: UIBarButtonItem) {
        guard let navigator = navigator as? PresentableNavigator else {
            return
        }
        
        let vc = UIHostingController(rootView: SettingsView(settings: PresentationSettings(navigator: navigator)))
        vc.modalPresentationStyle = .popover
        let popoverPresentationController = vc.popoverPresentationController!
        
        popoverPresentationController.delegate = self
        popoverPresentationController.barButtonItem = button

        present(vc, animated: true) {
            // Makes sure that the popover is dismissed also when tapping on one of the other UIBarButtonItems.
            // ie. http://karmeye.com/2014/11/20/ios8-popovers-and-passthroughviews/
            popoverPresentationController.passthroughViews = nil
        }
=======
    // MARK: - Search
    @objc func showSearchUI() {
        if searchViewModel == nil {
            searchViewModel = SearchViewModel(publication: publication)
            searchViewModel?.$selectedLocator.sink(receiveValue: { locator in
                self.searchViewController?.dismiss(animated: true, completion: nil)
                if let locator = locator {
                    self.navigator.go(to: locator, animated: true) {
                        if let decorator = self.navigator as? DecorableNavigator {
                            let decoration = Decoration(id: "selectedSearchResult", locator: locator, style: Decoration.Style.highlight(tint: .yellow, isActive: false))
                            decorator.apply(decorations: [decoration], in: "search")
                        }
                    }
                }
            }).store(in: &subscriptions)
        }
        
        let searchView = SearchView(viewModel: searchViewModel!)
        let vc = UIHostingController(rootView: searchView)
        vc.modalPresentationStyle = .pageSheet
        present(vc, animated: true, completion: nil)
        searchViewController = vc
>>>>>>> b935dfd0
    }
    
    // MARK: - DRM
    
    @objc func presentDRMManagement() {
        guard publication.isProtected else {
            return
        }
        moduleDelegate?.presentDRM(for: publication, from: self)
    }
    

    // MARK: - Accessibility
    
    /// Constraint used to shift the content under the navigation bar, since it is always visible when VoiceOver is running.
    private lazy var accessibilityTopMargin: NSLayoutConstraint = {
        let topAnchor: NSLayoutYAxisAnchor = {
            if #available(iOS 11.0, *) {
                return self.view.safeAreaLayoutGuide.topAnchor
            } else {
                return self.topLayoutGuide.bottomAnchor
            }
        }()
        return self.stackView.topAnchor.constraint(equalTo: topAnchor)
    }()
    
    private lazy var accessibilityToolbar: UIToolbar = {
        func makeItem(_ item: UIBarButtonItem.SystemItem, label: String? = nil, action: UIKit.Selector? = nil) -> UIBarButtonItem {
            let button = UIBarButtonItem(barButtonSystemItem: item, target: (action != nil) ? self : nil, action: action)
            button.accessibilityLabel = label
            return button
        }
        
        let toolbar = UIToolbar(frame: .zero)
        toolbar.items = [
            makeItem(.flexibleSpace),
            makeItem(.rewind, label: NSLocalizedString("reader_backward_a11y_label", comment: "Accessibility label to go backward in the publication"), action: #selector(goBackward)),
            makeItem(.flexibleSpace),
            makeItem(.fastForward, label: NSLocalizedString("reader_forward_a11y_label", comment: "Accessibility label to go forward in the publication"), action: #selector(goForward)),
            makeItem(.flexibleSpace),
        ]
        toolbar.isHidden = !UIAccessibility.isVoiceOverRunning
        toolbar.tintColor = UIColor.black
        return toolbar
    }()
    
    private var isVoiceOverRunning = UIAccessibility.isVoiceOverRunning
    
    @objc private func voiceOverStatusDidChange() {
        let isRunning = UIAccessibility.isVoiceOverRunning
        // Avoids excessive settings refresh when the status didn't change.
        guard isVoiceOverRunning != isRunning else {
            return
        }
        isVoiceOverRunning = isRunning
        accessibilityTopMargin.isActive = isRunning
        accessibilityToolbar.isHidden = !isRunning
        updateNavigationBar()
    }
    
    @objc private func goBackward() {
        navigator.goBackward()
    }
    
    @objc private func goForward() {
        navigator.goForward()
    }
    
}

extension ReaderViewController: NavigatorDelegate {

    func navigator(_ navigator: Navigator, locationDidChange locator: Locator) {
        books.saveProgress(for: bookId, locator: locator)
            .sink { completion in
                if case .failure(let error) = completion {
                    self.moduleDelegate?.presentError(error, from: self)
                }
            } receiveValue: { _ in }
            .store(in: &subscriptions)

        positionLabel.text = {
            if let position = locator.locations.position {
                return "\(position) / \(publication.positions.count)"
            } else if let progression = locator.locations.totalProgression {
                return "\(progression)%"
            } else {
                return nil
            }
        }()
    }
    
    func navigator(_ navigator: Navigator, presentExternalURL url: URL) {
        // SFSafariViewController crashes when given an URL without an HTTP scheme.
        guard ["http", "https"].contains(url.scheme?.lowercased() ?? "") else {
            return
        }
        present(SFSafariViewController(url: url), animated: true)
    }
    
    func navigator(_ navigator: Navigator, presentError error: NavigatorError) {
        moduleDelegate?.presentError(error, from: self)
    }
    
    func navigator(_ navigator: Navigator, shouldNavigateToNoteAt link: R2Shared.Link, content: String, referrer: String?) -> Bool {
<<<<<<< HEAD
        
=======
    
>>>>>>> b935dfd0
        var title = referrer
        if let t = title {
            title = try? clean(t, .none())
        }
        if !suitableTitle(title) {
            title = nil
        }
        
        let content = (try? clean(content, .none())) ?? ""
        let page =
        """
        <html>
            <head>
                <meta name="viewport" content="width=device-width, initial-scale=1.0">
            </head>
            <body>
                \(content)
            </body>
        </html>
        """
        
        let wk = WKWebView()
        wk.loadHTMLString(page, baseURL: nil)
        
        let vc = UIViewController()
        vc.view = wk
        vc.navigationItem.title = title
        vc.navigationItem.leftBarButtonItem = BarButtonItem(barButtonSystemItem: .done, actionHandler: { (item) in
            vc.dismiss(animated: true, completion: nil)
        })
        
        let nav = UINavigationController(rootViewController: vc)
        nav.modalPresentationStyle = .formSheet
        self.present(nav, animated: true, completion: nil)
        
        return false
    }
    
    /// Checks to ensure the title is non-nil and contains at least 2 letters.
    func suitableTitle(_ title: String?) -> Bool {
        guard let title = title else { return false }
        let range = NSRange(location: 0, length: title.utf16.count)
        let match = ReaderViewController.noterefTitleRegex.firstMatch(in: title, range: range)
        return match != nil
    }
    
}

extension ReaderViewController: VisualNavigatorDelegate {
    
    func navigator(_ navigator: VisualNavigator, didTapAt point: CGPoint) {
<<<<<<< HEAD
        let turnedPage = EdgeTapNavigation(navigator: navigator).didTap(at: point)
        if !turnedPage {
=======
        // clear a current search highlight
        if let decorator = self.navigator as? DecorableNavigator {
            decorator.apply(decorations: [], in: "search")
        }
        
        let viewport = navigator.view.bounds
        // Skips to previous/next pages if the tap is on the content edges.
        let thresholdRange = 0...(0.2 * viewport.width)
        var moved = false
        if thresholdRange ~= point.x {
            moved = navigator.goLeft(animated: false)
        } else if thresholdRange ~= (viewport.maxX - point.x) {
            moved = navigator.goRight(animated: false)
        }
        
        if !moved {
>>>>>>> b935dfd0
            toggleNavigationBar()
        }
    }
    
}

extension ReaderViewController: OutlineTableViewControllerDelegate {
    
    func outline(_ outlineTableViewController: OutlineTableViewController, goTo location: Locator) {
        navigator.go(to: location)
    }

}

extension ReaderViewController: UIPopoverPresentationControllerDelegate {
    // Prevent the popOver to be presented fullscreen on iPhones.
    func adaptivePresentationStyle(for controller: UIPresentationController, traitCollection: UITraitCollection) -> UIModalPresentationStyle
    {
        return .none
    }
}<|MERGE_RESOLUTION|>--- conflicted
+++ resolved
@@ -18,10 +18,6 @@
 import SwiftSoup
 import WebKit
 import SwiftUI
-<<<<<<< HEAD
-
-=======
->>>>>>> b935dfd0
 
 /// This class is meant to be subclassed by each publication format view controller. It contains the shared behavior, eg. navigation bar toggling.
 class ReaderViewController: UIViewController, Loggable {
@@ -200,7 +196,6 @@
             .store(in: &subscriptions)
     }
     
-<<<<<<< HEAD
     // MARK: - User Settings
     
     
@@ -221,7 +216,8 @@
             // ie. http://karmeye.com/2014/11/20/ios8-popovers-and-passthroughviews/
             popoverPresentationController.passthroughViews = nil
         }
-=======
+    }
+    
     // MARK: - Search
     @objc func showSearchUI() {
         if searchViewModel == nil {
@@ -244,7 +240,6 @@
         vc.modalPresentationStyle = .pageSheet
         present(vc, animated: true, completion: nil)
         searchViewController = vc
->>>>>>> b935dfd0
     }
     
     // MARK: - DRM
@@ -350,11 +345,6 @@
     }
     
     func navigator(_ navigator: Navigator, shouldNavigateToNoteAt link: R2Shared.Link, content: String, referrer: String?) -> Bool {
-<<<<<<< HEAD
-        
-=======
-    
->>>>>>> b935dfd0
         var title = referrer
         if let t = title {
             title = try? clean(t, .none())
@@ -406,27 +396,13 @@
 extension ReaderViewController: VisualNavigatorDelegate {
     
     func navigator(_ navigator: VisualNavigator, didTapAt point: CGPoint) {
-<<<<<<< HEAD
-        let turnedPage = EdgeTapNavigation(navigator: navigator).didTap(at: point)
-        if !turnedPage {
-=======
         // clear a current search highlight
         if let decorator = self.navigator as? DecorableNavigator {
             decorator.apply(decorations: [], in: "search")
         }
         
-        let viewport = navigator.view.bounds
-        // Skips to previous/next pages if the tap is on the content edges.
-        let thresholdRange = 0...(0.2 * viewport.width)
-        var moved = false
-        if thresholdRange ~= point.x {
-            moved = navigator.goLeft(animated: false)
-        } else if thresholdRange ~= (viewport.maxX - point.x) {
-            moved = navigator.goRight(animated: false)
-        }
-        
-        if !moved {
->>>>>>> b935dfd0
+        let turnedPage = EdgeTapNavigation(navigator: navigator).didTap(at: point)
+        if !turnedPage {
             toggleNavigationBar()
         }
     }
