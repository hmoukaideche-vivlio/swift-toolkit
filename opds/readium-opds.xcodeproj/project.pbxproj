--- conflicted
+++ resolved
@@ -11,16 +11,13 @@
 		111E54CE201BC50E00A7FE9A /* OPDSParser.swift in Sources */ = {isa = PBXBuildFile; fileRef = F34B7E681FA35BB100534FD3 /* OPDSParser.swift */; };
 		111E54CF201BC52400A7FE9A /* AEXML.framework in Frameworks */ = {isa = PBXBuildFile; fileRef = F34B7E6C1FA35CEA00534FD3 /* AEXML.framework */; };
 		111E54D0201BC52600A7FE9A /* R2Shared.framework in Frameworks */ = {isa = PBXBuildFile; fileRef = F34B7E6B1FA35CEA00534FD3 /* R2Shared.framework */; };
-<<<<<<< HEAD
 		111E54DC2021022700A7FE9A /* OPDS2Parser.swift in Sources */ = {isa = PBXBuildFile; fileRef = 111E54DB2021022700A7FE9A /* OPDS2Parser.swift */; };
 		111E54DD2021022700A7FE9A /* OPDS2Parser.swift in Sources */ = {isa = PBXBuildFile; fileRef = 111E54DB2021022700A7FE9A /* OPDS2Parser.swift */; };
 		111E54DF2022812B00A7FE9A /* opds_2_0.json in Resources */ = {isa = PBXBuildFile; fileRef = 111E54DE2022812B00A7FE9A /* opds_2_0.json */; };
 		111E54E12022816000A7FE9A /* readium_opds2_0_test.swift in Sources */ = {isa = PBXBuildFile; fileRef = 111E54E02022816000A7FE9A /* readium_opds2_0_test.swift */; };
-=======
 		111E54D5201FB0AD00A7FE9A /* PromiseKit.framework in Frameworks */ = {isa = PBXBuildFile; fileRef = 111E54D4201FB0AC00A7FE9A /* PromiseKit.framework */; };
 		111E54D6201FB0B600A7FE9A /* PromiseKit.framework in Frameworks */ = {isa = PBXBuildFile; fileRef = 111E54D4201FB0AC00A7FE9A /* PromiseKit.framework */; };
 		111E54DA201FC91600A7FE9A /* feedbooks_catalog.atom in Resources */ = {isa = PBXBuildFile; fileRef = 111E54D9201FC91600A7FE9A /* feedbooks_catalog.atom */; };
->>>>>>> b4bafae0
 		F34B7E571FA35B7900534FD3 /* ReadiumOPDS.framework in Frameworks */ = {isa = PBXBuildFile; fileRef = F34B7E4D1FA35B7900534FD3 /* ReadiumOPDS.framework */; };
 		F34B7E5C1FA35B7900534FD3 /* readium_opds1_1_test.swift in Sources */ = {isa = PBXBuildFile; fileRef = F34B7E5B1FA35B7900534FD3 /* readium_opds1_1_test.swift */; };
 		F34B7E5E1FA35B7900534FD3 /* readium_opds.h in Headers */ = {isa = PBXBuildFile; fileRef = F34B7E501FA35B7900534FD3 /* readium_opds.h */; settings = {ATTRIBUTES = (Public, ); }; };
@@ -41,14 +38,11 @@
 
 /* Begin PBXFileReference section */
 		111E54CC201BBD9700A7FE9A /* wiki_1_1.opds */ = {isa = PBXFileReference; fileEncoding = 4; lastKnownFileType = text.xml; name = wiki_1_1.opds; path = "readium-opdsTests/Samples/wiki_1_1.opds"; sourceTree = SOURCE_ROOT; };
-<<<<<<< HEAD
 		111E54DB2021022700A7FE9A /* OPDS2Parser.swift */ = {isa = PBXFileReference; lastKnownFileType = sourcecode.swift; path = OPDS2Parser.swift; sourceTree = "<group>"; };
 		111E54DE2022812B00A7FE9A /* opds_2_0.json */ = {isa = PBXFileReference; fileEncoding = 4; lastKnownFileType = text.json; name = opds_2_0.json; path = "readium-opdsTests/Samples/opds_2_0.json"; sourceTree = SOURCE_ROOT; };
 		111E54E02022816000A7FE9A /* readium_opds2_0_test.swift */ = {isa = PBXFileReference; lastKnownFileType = sourcecode.swift; path = readium_opds2_0_test.swift; sourceTree = "<group>"; };
-=======
 		111E54D4201FB0AC00A7FE9A /* PromiseKit.framework */ = {isa = PBXFileReference; lastKnownFileType = wrapper.framework; name = PromiseKit.framework; path = Carthage/Build/iOS/PromiseKit.framework; sourceTree = "<group>"; };
 		111E54D9201FC91600A7FE9A /* feedbooks_catalog.atom */ = {isa = PBXFileReference; fileEncoding = 4; lastKnownFileType = text.xml; name = feedbooks_catalog.atom; path = "readium-opdsTests/Samples/feedbooks_catalog.atom"; sourceTree = SOURCE_ROOT; };
->>>>>>> b4bafae0
 		F34B7E4D1FA35B7900534FD3 /* ReadiumOPDS.framework */ = {isa = PBXFileReference; explicitFileType = wrapper.framework; includeInIndex = 0; path = ReadiumOPDS.framework; sourceTree = BUILT_PRODUCTS_DIR; };
 		F34B7E501FA35B7900534FD3 /* readium_opds.h */ = {isa = PBXFileReference; lastKnownFileType = sourcecode.c.h; path = readium_opds.h; sourceTree = "<group>"; };
 		F34B7E511FA35B7900534FD3 /* Info.plist */ = {isa = PBXFileReference; lastKnownFileType = text.plist.xml; path = Info.plist; sourceTree = "<group>"; };
@@ -88,11 +82,8 @@
 		111E54CB201BBD7A00A7FE9A /* Samples */ = {
 			isa = PBXGroup;
 			children = (
-<<<<<<< HEAD
 				111E54DE2022812B00A7FE9A /* opds_2_0.json */,
-=======
 				111E54D9201FC91600A7FE9A /* feedbooks_catalog.atom */,
->>>>>>> b4bafae0
 				111E54CC201BBD9700A7FE9A /* wiki_1_1.opds */,
 			);
 			name = Samples;
@@ -132,10 +123,7 @@
 		F34B7E5A1FA35B7900534FD3 /* readium-opdsTests */ = {
 			isa = PBXGroup;
 			children = (
-<<<<<<< HEAD
 				111E54E02022816000A7FE9A /* readium_opds2_0_test.swift */,
-=======
->>>>>>> b4bafae0
 				F34B7E5B1FA35B7900534FD3 /* readium_opds1_1_test.swift */,
 				111E54CB201BBD7A00A7FE9A /* Samples */,
 				F34B7E5D1FA35B7900534FD3 /* Info.plist */,
@@ -256,11 +244,8 @@
 			buildActionMask = 2147483647;
 			files = (
 				111E54CD201BBD9700A7FE9A /* wiki_1_1.opds in Resources */,
-<<<<<<< HEAD
 				111E54DF2022812B00A7FE9A /* opds_2_0.json in Resources */,
-=======
 				111E54DA201FC91600A7FE9A /* feedbooks_catalog.atom in Resources */,
->>>>>>> b4bafae0
 			);
 			runOnlyForDeploymentPostprocessing = 0;
 		};
