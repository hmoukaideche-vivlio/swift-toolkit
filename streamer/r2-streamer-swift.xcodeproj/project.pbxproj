// !$*UTF8*$!
{
	archiveVersion = 1;
	classes = {
	};
	objectVersion = 46;
	objects = {

/* Begin PBXBuildFile section */
		03C3CC6A222DBD9E00A01731 /* R2Shared.framework in Frameworks */ = {isa = PBXBuildFile; fileRef = 03C3CC69222DBD9E00A01731 /* R2Shared.framework */; };
		59501E201E2FB2AD00D1B4BF /* libz.tbd in Frameworks */ = {isa = PBXBuildFile; fileRef = 59501E1F1E2FB2AD00D1B4BF /* libz.tbd */; };
		CA130D44229D4245000A627C /* Seekable.swift in Sources */ = {isa = PBXBuildFile; fileRef = CA130D00229D4245000A627C /* Seekable.swift */; };
		CA130D45229D4245000A627C /* FileInputStream.swift in Sources */ = {isa = PBXBuildFile; fileRef = CA130D01229D4245000A627C /* FileInputStream.swift */; };
		CA130D46229D4245000A627C /* DataInputStream.swift in Sources */ = {isa = PBXBuildFile; fileRef = CA130D02229D4245000A627C /* DataInputStream.swift */; };
		CA130D47229D4245000A627C /* ZIPInputStream.swift in Sources */ = {isa = PBXBuildFile; fileRef = CA130D03229D4245000A627C /* ZIPInputStream.swift */; };
		CA130D56229D4245000A627C /* r2-streamer-swift.h in Headers */ = {isa = PBXBuildFile; fileRef = CA130D1A229D4245000A627C /* r2-streamer-swift.h */; settings = {ATTRIBUTES = (Public, ); }; };
		CA130D5C229D4245000A627C /* PublicationServer.swift in Sources */ = {isa = PBXBuildFile; fileRef = CA130D22229D4245000A627C /* PublicationServer.swift */; };
		CA130D5D229D4245000A627C /* WebServerResourceResponse.swift in Sources */ = {isa = PBXBuildFile; fileRef = CA130D23229D4245000A627C /* WebServerResourceResponse.swift */; };
		CA130D5E229D4245000A627C /* r2-streamer-swift-Bridging-Header.h in Headers */ = {isa = PBXBuildFile; fileRef = CA130D24229D4245000A627C /* r2-streamer-swift-Bridging-Header.h */; };
		CA130D60229D4245000A627C /* CBZParser.swift in Sources */ = {isa = PBXBuildFile; fileRef = CA130D28229D4245000A627C /* CBZParser.swift */; };
		CA130D61229D4245000A627C /* PDFParser.swift in Sources */ = {isa = PBXBuildFile; fileRef = CA130D2A229D4245000A627C /* PDFParser.swift */; };
		CA130D63229D4245000A627C /* PDFFileCGParser.swift in Sources */ = {isa = PBXBuildFile; fileRef = CA130D2C229D4245000A627C /* PDFFileCGParser.swift */; };
		CA130D64229D4245000A627C /* PDFFileParser.swift in Sources */ = {isa = PBXBuildFile; fileRef = CA130D2D229D4245000A627C /* PDFFileParser.swift */; };
		CA130D65229D4245000A627C /* PublicationParser.swift in Sources */ = {isa = PBXBuildFile; fileRef = CA130D2E229D4245000A627C /* PublicationParser.swift */; };
		CA130D66229D4245000A627C /* EPUBParser.swift in Sources */ = {isa = PBXBuildFile; fileRef = CA130D30229D4245000A627C /* EPUBParser.swift */; };
		CA130D67229D4245000A627C /* SMILParser.swift in Sources */ = {isa = PBXBuildFile; fileRef = CA130D31229D4245000A627C /* SMILParser.swift */; };
		CA130D68229D4245000A627C /* NCXParser.swift in Sources */ = {isa = PBXBuildFile; fileRef = CA130D32229D4245000A627C /* NCXParser.swift */; };
		CA130D69229D4245000A627C /* OPFParser.swift in Sources */ = {isa = PBXBuildFile; fileRef = CA130D33229D4245000A627C /* OPFParser.swift */; };
		CA130D6A229D4245000A627C /* NavigationDocumentParser.swift in Sources */ = {isa = PBXBuildFile; fileRef = CA130D34229D4245000A627C /* NavigationDocumentParser.swift */; };
		CA130D6B229D4245000A627C /* EPUBEncryptionParser.swift in Sources */ = {isa = PBXBuildFile; fileRef = CA130D35229D4245000A627C /* EPUBEncryptionParser.swift */; };
		CA130D6C229D4245000A627C /* EPUBMetadataParser.swift in Sources */ = {isa = PBXBuildFile; fileRef = CA130D36229D4245000A627C /* EPUBMetadataParser.swift */; };
		CA130D6D229D4245000A627C /* ZIPArchive.swift in Sources */ = {isa = PBXBuildFile; fileRef = CA130D38229D4245000A627C /* ZIPArchive.swift */; };
		CA130D6E229D4245000A627C /* Zip.h in Headers */ = {isa = PBXBuildFile; fileRef = CA130D39229D4245000A627C /* Zip.h */; };
		CA130D70229D4245000A627C /* Container.swift in Sources */ = {isa = PBXBuildFile; fileRef = CA130D3C229D4245000A627C /* Container.swift */; };
		CA130D73229D4245000A627C /* Logger.swift in Sources */ = {isa = PBXBuildFile; fileRef = CA130D40229D4245000A627C /* Logger.swift */; };
		CA130D74229D4245000A627C /* DataExtension.swift in Sources */ = {isa = PBXBuildFile; fileRef = CA130D41229D4245000A627C /* DataExtension.swift */; };
		CA130D75229D4245000A627C /* StringExtension.swift in Sources */ = {isa = PBXBuildFile; fileRef = CA130D42229D4245000A627C /* StringExtension.swift */; };
		CA130D7A229D42E2000A627C /* fonts in Resources */ = {isa = PBXBuildFile; fileRef = CA130D77229D42E2000A627C /* fonts */; };
		CA130DA4229E7C83000A627C /* R2Streamer.framework in Frameworks */ = {isa = PBXBuildFile; fileRef = 59501DCD1E2FB0D700D1B4BF /* R2Streamer.framework */; };
		CA130F19229E7CC1000A627C /* PublicationServerTests.swift in Sources */ = {isa = PBXBuildFile; fileRef = CA130DB0229E7CBE000A627C /* PublicationServerTests.swift */; };
		CA130F1A229E7CC1000A627C /* PublicationParsingTests.swift in Sources */ = {isa = PBXBuildFile; fileRef = CA130DB2229E7CBE000A627C /* PublicationParsingTests.swift */; };
		CA130F1B229E7CC1000A627C /* EPUBEncryptionParserTests.swift in Sources */ = {isa = PBXBuildFile; fileRef = CA130DB4229E7CBE000A627C /* EPUBEncryptionParserTests.swift */; };
		CA130F1C229E7CC1000A627C /* NCXParserTests.swift in Sources */ = {isa = PBXBuildFile; fileRef = CA130DB5229E7CBE000A627C /* NCXParserTests.swift */; };
		CA130F1D229E7CC1000A627C /* NavigationDocumentParserTests.swift in Sources */ = {isa = PBXBuildFile; fileRef = CA130DB6229E7CBE000A627C /* NavigationDocumentParserTests.swift */; };
		CA130F1E229E7CC1000A627C /* SampleGenerator.swift in Sources */ = {isa = PBXBuildFile; fileRef = CA130DB7229E7CBE000A627C /* SampleGenerator.swift */; };
		CA131064229E7CD0000A627C /* Fixtures in Resources */ = {isa = PBXBuildFile; fileRef = CA131063229E7CD0000A627C /* Fixtures */; };
		CA3387072406632100FDCBBA /* Asserts.swift in Sources */ = {isa = PBXBuildFile; fileRef = CA3387062406632100FDCBBA /* Asserts.swift */; };
		CA6F97CE22A50F39007D2049 /* EPUBContainerParser.swift in Sources */ = {isa = PBXBuildFile; fileRef = CA6F97CD22A50F39007D2049 /* EPUBContainerParser.swift */; };
		CA6F97D222A5161A007D2049 /* EPUBContainerParserTests.swift in Sources */ = {isa = PBXBuildFile; fileRef = CA6F97D122A5161A007D2049 /* EPUBContainerParserTests.swift */; };
		CA6F97D422A52810007D2049 /* OPFParserTests.swift in Sources */ = {isa = PBXBuildFile; fileRef = CA6F97D322A52810007D2049 /* OPFParserTests.swift */; };
		CA6F97DA22A6A0B7007D2049 /* OPFMeta.swift in Sources */ = {isa = PBXBuildFile; fileRef = CA6F97D922A6A0B6007D2049 /* OPFMeta.swift */; };
		CA7116EC24547E0A00C029FD /* Link.swift in Sources */ = {isa = PBXBuildFile; fileRef = CA7116EB24547E0A00C029FD /* Link.swift */; };
		CA8672B2244868B50035FDF4 /* DataCompression.swift in Sources */ = {isa = PBXBuildFile; fileRef = CA130D20229D4245000A627C /* DataCompression.swift */; };
		CA8F18D52483901700146D11 /* PublicationContainer.swift in Sources */ = {isa = PBXBuildFile; fileRef = CA8F18D42483901700146D11 /* PublicationContainer.swift */; };
		CA8F18D7248394F100146D11 /* ResourceInputStream.swift in Sources */ = {isa = PBXBuildFile; fileRef = CA8F18D6248394F100146D11 /* ResourceInputStream.swift */; };
		CA94291822BCE42500305CDB /* CoreServices.framework in Frameworks */ = {isa = PBXBuildFile; fileRef = CA94291722BCE42500305CDB /* CoreServices.framework */; };
		CABE2A052482D1FF008E286D /* PDFPositionsService.swift in Sources */ = {isa = PBXBuildFile; fileRef = CABE2A042482D1FF008E286D /* PDFPositionsService.swift */; };
		CABE2A072482D470008E286D /* LCPDFPositionsService.swift in Sources */ = {isa = PBXBuildFile; fileRef = CABE2A062482D470008E286D /* LCPDFPositionsService.swift */; };
		CAC5AEDA22C22A6F007DB8A8 /* HTTPContainer.swift in Sources */ = {isa = PBXBuildFile; fileRef = CAC5AED922C22A6F007DB8A8 /* HTTPContainer.swift */; };
<<<<<<< HEAD
		CAC5AEE122C236FB007DB8A8 /* WEBPUBParser.swift in Sources */ = {isa = PBXBuildFile; fileRef = CAC5AEE022C236FB007DB8A8 /* WEBPUBParser.swift */; };
		CACDE5EF2484E955006FEB1B /* EPUBPositionsServiceTests.swift in Sources */ = {isa = PBXBuildFile; fileRef = CACDE5EE2484E954006FEB1B /* EPUBPositionsServiceTests.swift */; };
		CACDE5F12485079E006FEB1B /* ArchiveFetcher.swift in Sources */ = {isa = PBXBuildFile; fileRef = CACDE5F02485079E006FEB1B /* ArchiveFetcher.swift */; };
		CACDE5F82485127E006FEB1B /* URL.swift in Sources */ = {isa = PBXBuildFile; fileRef = CACDE5F72485127E006FEB1B /* URL.swift */; };
		CACDE60E2485301F006FEB1B /* Presentation+EPUB.swift in Sources */ = {isa = PBXBuildFile; fileRef = CACDE6092485301F006FEB1B /* Presentation+EPUB.swift */; };
		CACDE60F2485301F006FEB1B /* EPUBDeobfuscator.swift in Sources */ = {isa = PBXBuildFile; fileRef = CACDE60B2485301F006FEB1B /* EPUBDeobfuscator.swift */; };
		CACDE6102485301F006FEB1B /* EPUBPositionsService.swift in Sources */ = {isa = PBXBuildFile; fileRef = CACDE60D2485301F006FEB1B /* EPUBPositionsService.swift */; };
		CACDE61224853035006FEB1B /* EPUBDeobfuscatorTests.swift in Sources */ = {isa = PBXBuildFile; fileRef = CACDE61124853034006FEB1B /* EPUBDeobfuscatorTests.swift */; };
		CACDE61424853093006FEB1B /* Fixtures.swift in Sources */ = {isa = PBXBuildFile; fileRef = CACDE61324853093006FEB1B /* Fixtures.swift */; };
		CACDE61624853BC8006FEB1B /* EPUBHTMLInjector.swift in Sources */ = {isa = PBXBuildFile; fileRef = CACDE61524853BC8006FEB1B /* EPUBHTMLInjector.swift */; };
		CACDE61824854570006FEB1B /* ContentLayout+EPUB.swift in Sources */ = {isa = PBXBuildFile; fileRef = CACDE61724854570006FEB1B /* ContentLayout+EPUB.swift */; };
		CACE5C712482DF510076FE52 /* LCPDecryptor.swift in Sources */ = {isa = PBXBuildFile; fileRef = CACE5C702482DF510076FE52 /* LCPDecryptor.swift */; };
=======
		CAC5AEE122C236FB007DB8A8 /* ReadiumWebPubParser.swift in Sources */ = {isa = PBXBuildFile; fileRef = CAC5AEE022C236FB007DB8A8 /* ReadiumWebPubParser.swift */; };
		CAD1EE6E245ABD6F00C1E684 /* PublicationParserTests.swift in Sources */ = {isa = PBXBuildFile; fileRef = CAD1EE6D245ABD6F00C1E684 /* PublicationParserTests.swift */; };
>>>>>>> e0fa3938
		CAF58199229EC8B3009A04E8 /* EPUBMetadataParserTests.swift in Sources */ = {isa = PBXBuildFile; fileRef = CAF58198229EC8B3009A04E8 /* EPUBMetadataParserTests.swift */; };
/* End PBXBuildFile section */

/* Begin PBXContainerItemProxy section */
		CA130DA5229E7C83000A627C /* PBXContainerItemProxy */ = {
			isa = PBXContainerItemProxy;
			containerPortal = 59501DC41E2FB0D700D1B4BF /* Project object */;
			proxyType = 1;
			remoteGlobalIDString = 59501DCC1E2FB0D700D1B4BF;
			remoteInfo = "r2-streamer-swift";
		};
/* End PBXContainerItemProxy section */

/* Begin PBXFileReference section */
		03C3CC69222DBD9E00A01731 /* R2Shared.framework */ = {isa = PBXFileReference; explicitFileType = wrapper.framework; path = R2Shared.framework; sourceTree = BUILT_PRODUCTS_DIR; };
		59501DCD1E2FB0D700D1B4BF /* R2Streamer.framework */ = {isa = PBXFileReference; explicitFileType = wrapper.framework; includeInIndex = 0; path = R2Streamer.framework; sourceTree = BUILT_PRODUCTS_DIR; };
		59501E1F1E2FB2AD00D1B4BF /* libz.tbd */ = {isa = PBXFileReference; lastKnownFileType = "sourcecode.text-based-dylib-definition"; name = libz.tbd; path = usr/lib/libz.tbd; sourceTree = SDKROOT; };
		CA130D00229D4245000A627C /* Seekable.swift */ = {isa = PBXFileReference; fileEncoding = 4; lastKnownFileType = sourcecode.swift; path = Seekable.swift; sourceTree = "<group>"; };
		CA130D01229D4245000A627C /* FileInputStream.swift */ = {isa = PBXFileReference; fileEncoding = 4; lastKnownFileType = sourcecode.swift; path = FileInputStream.swift; sourceTree = "<group>"; };
		CA130D02229D4245000A627C /* DataInputStream.swift */ = {isa = PBXFileReference; fileEncoding = 4; lastKnownFileType = sourcecode.swift; path = DataInputStream.swift; sourceTree = "<group>"; };
		CA130D03229D4245000A627C /* ZIPInputStream.swift */ = {isa = PBXFileReference; fileEncoding = 4; lastKnownFileType = sourcecode.swift; path = ZIPInputStream.swift; sourceTree = "<group>"; };
		CA130D1A229D4245000A627C /* r2-streamer-swift.h */ = {isa = PBXFileReference; fileEncoding = 4; lastKnownFileType = sourcecode.c.h; path = "r2-streamer-swift.h"; sourceTree = "<group>"; };
		CA130D20229D4245000A627C /* DataCompression.swift */ = {isa = PBXFileReference; fileEncoding = 4; lastKnownFileType = sourcecode.swift; path = DataCompression.swift; sourceTree = "<group>"; };
		CA130D22229D4245000A627C /* PublicationServer.swift */ = {isa = PBXFileReference; fileEncoding = 4; lastKnownFileType = sourcecode.swift; path = PublicationServer.swift; sourceTree = "<group>"; };
		CA130D23229D4245000A627C /* WebServerResourceResponse.swift */ = {isa = PBXFileReference; fileEncoding = 4; lastKnownFileType = sourcecode.swift; path = WebServerResourceResponse.swift; sourceTree = "<group>"; };
		CA130D24229D4245000A627C /* r2-streamer-swift-Bridging-Header.h */ = {isa = PBXFileReference; fileEncoding = 4; lastKnownFileType = sourcecode.c.h; path = "r2-streamer-swift-Bridging-Header.h"; sourceTree = "<group>"; };
		CA130D28229D4245000A627C /* CBZParser.swift */ = {isa = PBXFileReference; fileEncoding = 4; lastKnownFileType = sourcecode.swift; path = CBZParser.swift; sourceTree = "<group>"; };
		CA130D2A229D4245000A627C /* PDFParser.swift */ = {isa = PBXFileReference; fileEncoding = 4; lastKnownFileType = sourcecode.swift; path = PDFParser.swift; sourceTree = "<group>"; };
		CA130D2C229D4245000A627C /* PDFFileCGParser.swift */ = {isa = PBXFileReference; fileEncoding = 4; lastKnownFileType = sourcecode.swift; path = PDFFileCGParser.swift; sourceTree = "<group>"; };
		CA130D2D229D4245000A627C /* PDFFileParser.swift */ = {isa = PBXFileReference; fileEncoding = 4; lastKnownFileType = sourcecode.swift; path = PDFFileParser.swift; sourceTree = "<group>"; };
		CA130D2E229D4245000A627C /* PublicationParser.swift */ = {isa = PBXFileReference; fileEncoding = 4; lastKnownFileType = sourcecode.swift; path = PublicationParser.swift; sourceTree = "<group>"; };
		CA130D30229D4245000A627C /* EPUBParser.swift */ = {isa = PBXFileReference; fileEncoding = 4; lastKnownFileType = sourcecode.swift; path = EPUBParser.swift; sourceTree = "<group>"; };
		CA130D31229D4245000A627C /* SMILParser.swift */ = {isa = PBXFileReference; fileEncoding = 4; lastKnownFileType = sourcecode.swift; path = SMILParser.swift; sourceTree = "<group>"; };
		CA130D32229D4245000A627C /* NCXParser.swift */ = {isa = PBXFileReference; fileEncoding = 4; lastKnownFileType = sourcecode.swift; path = NCXParser.swift; sourceTree = "<group>"; };
		CA130D33229D4245000A627C /* OPFParser.swift */ = {isa = PBXFileReference; fileEncoding = 4; lastKnownFileType = sourcecode.swift; path = OPFParser.swift; sourceTree = "<group>"; };
		CA130D34229D4245000A627C /* NavigationDocumentParser.swift */ = {isa = PBXFileReference; fileEncoding = 4; lastKnownFileType = sourcecode.swift; path = NavigationDocumentParser.swift; sourceTree = "<group>"; };
		CA130D35229D4245000A627C /* EPUBEncryptionParser.swift */ = {isa = PBXFileReference; fileEncoding = 4; lastKnownFileType = sourcecode.swift; path = EPUBEncryptionParser.swift; sourceTree = "<group>"; };
		CA130D36229D4245000A627C /* EPUBMetadataParser.swift */ = {isa = PBXFileReference; fileEncoding = 4; lastKnownFileType = sourcecode.swift; path = EPUBMetadataParser.swift; sourceTree = "<group>"; };
		CA130D38229D4245000A627C /* ZIPArchive.swift */ = {isa = PBXFileReference; fileEncoding = 4; lastKnownFileType = sourcecode.swift; path = ZIPArchive.swift; sourceTree = "<group>"; };
		CA130D39229D4245000A627C /* Zip.h */ = {isa = PBXFileReference; fileEncoding = 4; lastKnownFileType = sourcecode.c.h; path = Zip.h; sourceTree = "<group>"; };
		CA130D3C229D4245000A627C /* Container.swift */ = {isa = PBXFileReference; fileEncoding = 4; lastKnownFileType = sourcecode.swift; path = Container.swift; sourceTree = "<group>"; };
		CA130D40229D4245000A627C /* Logger.swift */ = {isa = PBXFileReference; fileEncoding = 4; lastKnownFileType = sourcecode.swift; path = Logger.swift; sourceTree = "<group>"; };
		CA130D41229D4245000A627C /* DataExtension.swift */ = {isa = PBXFileReference; fileEncoding = 4; lastKnownFileType = sourcecode.swift; path = DataExtension.swift; sourceTree = "<group>"; };
		CA130D42229D4245000A627C /* StringExtension.swift */ = {isa = PBXFileReference; fileEncoding = 4; lastKnownFileType = sourcecode.swift; path = StringExtension.swift; sourceTree = "<group>"; };
		CA130D43229D4245000A627C /* Info.plist */ = {isa = PBXFileReference; fileEncoding = 4; lastKnownFileType = text.plist.xml; path = Info.plist; sourceTree = "<group>"; };
		CA130D77229D42E2000A627C /* fonts */ = {isa = PBXFileReference; lastKnownFileType = folder; path = fonts; sourceTree = "<group>"; };
		CA130D9F229E7C83000A627C /* r2-streamer-swiftTests.xctest */ = {isa = PBXFileReference; explicitFileType = wrapper.cfbundle; includeInIndex = 0; path = "r2-streamer-swiftTests.xctest"; sourceTree = BUILT_PRODUCTS_DIR; };
		CA130DB0229E7CBE000A627C /* PublicationServerTests.swift */ = {isa = PBXFileReference; fileEncoding = 4; lastKnownFileType = sourcecode.swift; path = PublicationServerTests.swift; sourceTree = "<group>"; };
		CA130DB2229E7CBE000A627C /* PublicationParsingTests.swift */ = {isa = PBXFileReference; fileEncoding = 4; lastKnownFileType = sourcecode.swift; path = PublicationParsingTests.swift; sourceTree = "<group>"; };
		CA130DB4229E7CBE000A627C /* EPUBEncryptionParserTests.swift */ = {isa = PBXFileReference; fileEncoding = 4; lastKnownFileType = sourcecode.swift; path = EPUBEncryptionParserTests.swift; sourceTree = "<group>"; };
		CA130DB5229E7CBE000A627C /* NCXParserTests.swift */ = {isa = PBXFileReference; fileEncoding = 4; lastKnownFileType = sourcecode.swift; path = NCXParserTests.swift; sourceTree = "<group>"; };
		CA130DB6229E7CBE000A627C /* NavigationDocumentParserTests.swift */ = {isa = PBXFileReference; fileEncoding = 4; lastKnownFileType = sourcecode.swift; path = NavigationDocumentParserTests.swift; sourceTree = "<group>"; };
		CA130DB7229E7CBE000A627C /* SampleGenerator.swift */ = {isa = PBXFileReference; fileEncoding = 4; lastKnownFileType = sourcecode.swift; path = SampleGenerator.swift; sourceTree = "<group>"; };
		CA130F17229E7CC0000A627C /* Info.plist */ = {isa = PBXFileReference; fileEncoding = 4; lastKnownFileType = text.plist.xml; path = Info.plist; sourceTree = "<group>"; };
		CA131063229E7CD0000A627C /* Fixtures */ = {isa = PBXFileReference; lastKnownFileType = folder; path = Fixtures; sourceTree = "<group>"; };
		CA3387062406632100FDCBBA /* Asserts.swift */ = {isa = PBXFileReference; lastKnownFileType = sourcecode.swift; path = Asserts.swift; sourceTree = "<group>"; };
		CA6F97CD22A50F39007D2049 /* EPUBContainerParser.swift */ = {isa = PBXFileReference; lastKnownFileType = sourcecode.swift; path = EPUBContainerParser.swift; sourceTree = "<group>"; };
		CA6F97D122A5161A007D2049 /* EPUBContainerParserTests.swift */ = {isa = PBXFileReference; lastKnownFileType = sourcecode.swift; path = EPUBContainerParserTests.swift; sourceTree = "<group>"; };
		CA6F97D322A52810007D2049 /* OPFParserTests.swift */ = {isa = PBXFileReference; lastKnownFileType = sourcecode.swift; path = OPFParserTests.swift; sourceTree = "<group>"; };
		CA6F97D922A6A0B6007D2049 /* OPFMeta.swift */ = {isa = PBXFileReference; lastKnownFileType = sourcecode.swift; path = OPFMeta.swift; sourceTree = "<group>"; };
		CA7116EB24547E0A00C029FD /* Link.swift */ = {isa = PBXFileReference; lastKnownFileType = sourcecode.swift; path = Link.swift; sourceTree = "<group>"; };
		CA8F18D42483901700146D11 /* PublicationContainer.swift */ = {isa = PBXFileReference; lastKnownFileType = sourcecode.swift; path = PublicationContainer.swift; sourceTree = "<group>"; };
		CA8F18D6248394F100146D11 /* ResourceInputStream.swift */ = {isa = PBXFileReference; lastKnownFileType = sourcecode.swift; path = ResourceInputStream.swift; sourceTree = "<group>"; };
		CA94291722BCE42500305CDB /* CoreServices.framework */ = {isa = PBXFileReference; lastKnownFileType = wrapper.framework; name = CoreServices.framework; path = System/Library/Frameworks/CoreServices.framework; sourceTree = SDKROOT; };
		CABE2A042482D1FF008E286D /* PDFPositionsService.swift */ = {isa = PBXFileReference; lastKnownFileType = sourcecode.swift; path = PDFPositionsService.swift; sourceTree = "<group>"; };
		CABE2A062482D470008E286D /* LCPDFPositionsService.swift */ = {isa = PBXFileReference; lastKnownFileType = sourcecode.swift; path = LCPDFPositionsService.swift; sourceTree = "<group>"; };
		CAC5AED922C22A6F007DB8A8 /* HTTPContainer.swift */ = {isa = PBXFileReference; lastKnownFileType = sourcecode.swift; path = HTTPContainer.swift; sourceTree = "<group>"; };
<<<<<<< HEAD
		CAC5AEE022C236FB007DB8A8 /* WEBPUBParser.swift */ = {isa = PBXFileReference; fileEncoding = 4; lastKnownFileType = sourcecode.swift; path = WEBPUBParser.swift; sourceTree = "<group>"; };
		CACDE5EE2484E954006FEB1B /* EPUBPositionsServiceTests.swift */ = {isa = PBXFileReference; lastKnownFileType = sourcecode.swift; path = EPUBPositionsServiceTests.swift; sourceTree = "<group>"; };
		CACDE5F02485079E006FEB1B /* ArchiveFetcher.swift */ = {isa = PBXFileReference; lastKnownFileType = sourcecode.swift; path = ArchiveFetcher.swift; sourceTree = "<group>"; };
		CACDE5F72485127E006FEB1B /* URL.swift */ = {isa = PBXFileReference; lastKnownFileType = sourcecode.swift; path = URL.swift; sourceTree = "<group>"; };
		CACDE6092485301F006FEB1B /* Presentation+EPUB.swift */ = {isa = PBXFileReference; fileEncoding = 4; lastKnownFileType = sourcecode.swift; path = "Presentation+EPUB.swift"; sourceTree = "<group>"; };
		CACDE60B2485301F006FEB1B /* EPUBDeobfuscator.swift */ = {isa = PBXFileReference; fileEncoding = 4; lastKnownFileType = sourcecode.swift; path = EPUBDeobfuscator.swift; sourceTree = "<group>"; };
		CACDE60D2485301F006FEB1B /* EPUBPositionsService.swift */ = {isa = PBXFileReference; fileEncoding = 4; lastKnownFileType = sourcecode.swift; path = EPUBPositionsService.swift; sourceTree = "<group>"; };
		CACDE61124853034006FEB1B /* EPUBDeobfuscatorTests.swift */ = {isa = PBXFileReference; lastKnownFileType = sourcecode.swift; path = EPUBDeobfuscatorTests.swift; sourceTree = "<group>"; };
		CACDE61324853093006FEB1B /* Fixtures.swift */ = {isa = PBXFileReference; lastKnownFileType = sourcecode.swift; path = Fixtures.swift; sourceTree = "<group>"; };
		CACDE61524853BC8006FEB1B /* EPUBHTMLInjector.swift */ = {isa = PBXFileReference; lastKnownFileType = sourcecode.swift; path = EPUBHTMLInjector.swift; sourceTree = "<group>"; };
		CACDE61724854570006FEB1B /* ContentLayout+EPUB.swift */ = {isa = PBXFileReference; lastKnownFileType = sourcecode.swift; path = "ContentLayout+EPUB.swift"; sourceTree = "<group>"; };
		CACE5C702482DF510076FE52 /* LCPDecryptor.swift */ = {isa = PBXFileReference; lastKnownFileType = sourcecode.swift; path = LCPDecryptor.swift; sourceTree = "<group>"; };
=======
		CAC5AEE022C236FB007DB8A8 /* ReadiumWebPubParser.swift */ = {isa = PBXFileReference; fileEncoding = 4; lastKnownFileType = sourcecode.swift; path = ReadiumWebPubParser.swift; sourceTree = "<group>"; };
		CAD1EE6D245ABD6F00C1E684 /* PublicationParserTests.swift */ = {isa = PBXFileReference; lastKnownFileType = sourcecode.swift; path = PublicationParserTests.swift; sourceTree = "<group>"; };
>>>>>>> e0fa3938
		CAF58198229EC8B3009A04E8 /* EPUBMetadataParserTests.swift */ = {isa = PBXFileReference; lastKnownFileType = sourcecode.swift; path = EPUBMetadataParserTests.swift; sourceTree = "<group>"; };
/* End PBXFileReference section */

/* Begin PBXFrameworksBuildPhase section */
		59501DC91E2FB0D700D1B4BF /* Frameworks */ = {
			isa = PBXFrameworksBuildPhase;
			buildActionMask = 2147483647;
			files = (
				CA94291822BCE42500305CDB /* CoreServices.framework in Frameworks */,
				03C3CC6A222DBD9E00A01731 /* R2Shared.framework in Frameworks */,
				59501E201E2FB2AD00D1B4BF /* libz.tbd in Frameworks */,
			);
			runOnlyForDeploymentPostprocessing = 0;
		};
		CA130D9C229E7C83000A627C /* Frameworks */ = {
			isa = PBXFrameworksBuildPhase;
			buildActionMask = 2147483647;
			files = (
				CA130DA4229E7C83000A627C /* R2Streamer.framework in Frameworks */,
			);
			runOnlyForDeploymentPostprocessing = 0;
		};
/* End PBXFrameworksBuildPhase section */

/* Begin PBXGroup section */
		59501DC31E2FB0D700D1B4BF = {
			isa = PBXGroup;
			children = (
				CA130CFE229D4245000A627C /* r2-streamer-swift */,
				CA130DAC229E7CBE000A627C /* r2-streamer-swiftTests */,
				59501DCE1E2FB0D700D1B4BF /* Products */,
				59501E171E2FB1F500D1B4BF /* Frameworks */,
			);
			sourceTree = "<group>";
		};
		59501DCE1E2FB0D700D1B4BF /* Products */ = {
			isa = PBXGroup;
			children = (
				59501DCD1E2FB0D700D1B4BF /* R2Streamer.framework */,
				CA130D9F229E7C83000A627C /* r2-streamer-swiftTests.xctest */,
			);
			name = Products;
			sourceTree = "<group>";
		};
		59501E171E2FB1F500D1B4BF /* Frameworks */ = {
			isa = PBXGroup;
			children = (
				CA94291722BCE42500305CDB /* CoreServices.framework */,
				03C3CC69222DBD9E00A01731 /* R2Shared.framework */,
				59501E1F1E2FB2AD00D1B4BF /* libz.tbd */,
			);
			name = Frameworks;
			sourceTree = "<group>";
		};
		CA130CFE229D4245000A627C /* r2-streamer-swift */ = {
			isa = PBXGroup;
			children = (
				CA130D1A229D4245000A627C /* r2-streamer-swift.h */,
				CA130D24229D4245000A627C /* r2-streamer-swift-Bridging-Header.h */,
				CA130D43229D4245000A627C /* Info.plist */,
				CA130D04229D4245000A627C /* Resources */,
				CA130D25229D4245000A627C /* Parser */,
				CA130D21229D4245000A627C /* Server */,
				CA130D3A229D4245000A627C /* Model */,
				CA130D3F229D4245000A627C /* Toolkit */,
			);
			path = "r2-streamer-swift";
			sourceTree = "<group>";
		};
		CA130CFF229D4245000A627C /* Streams */ = {
			isa = PBXGroup;
			children = (
				CA130D00229D4245000A627C /* Seekable.swift */,
				CA8F18D6248394F100146D11 /* ResourceInputStream.swift */,
				CA130D01229D4245000A627C /* FileInputStream.swift */,
				CA130D02229D4245000A627C /* DataInputStream.swift */,
				CA130D03229D4245000A627C /* ZIPInputStream.swift */,
			);
			path = Streams;
			sourceTree = "<group>";
		};
		CA130D04229D4245000A627C /* Resources */ = {
			isa = PBXGroup;
			children = (
				CA130D77229D42E2000A627C /* fonts */,
			);
			path = Resources;
			sourceTree = "<group>";
		};
		CA130D21229D4245000A627C /* Server */ = {
			isa = PBXGroup;
			children = (
				CA130D22229D4245000A627C /* PublicationServer.swift */,
				CA130D23229D4245000A627C /* WebServerResourceResponse.swift */,
			);
			path = Server;
			sourceTree = "<group>";
		};
		CA130D25229D4245000A627C /* Parser */ = {
			isa = PBXGroup;
			children = (
				CA130D2E229D4245000A627C /* PublicationParser.swift */,
				CA130D26229D4245000A627C /* CBZ */,
				CA130D2F229D4245000A627C /* EPUB */,
				CA130D29229D4245000A627C /* PDF */,
				CAC5AEDF22C236FB007DB8A8 /* Readium WebPub */,
			);
			path = Parser;
			sourceTree = "<group>";
		};
		CA130D26229D4245000A627C /* CBZ */ = {
			isa = PBXGroup;
			children = (
				CA130D28229D4245000A627C /* CBZParser.swift */,
			);
			path = CBZ;
			sourceTree = "<group>";
		};
		CA130D29229D4245000A627C /* PDF */ = {
			isa = PBXGroup;
			children = (
				CA130D2A229D4245000A627C /* PDFParser.swift */,
				CA130D2C229D4245000A627C /* PDFFileCGParser.swift */,
				CA130D2D229D4245000A627C /* PDFFileParser.swift */,
				CABE2A082482DA34008E286D /* Services */,
			);
			path = PDF;
			sourceTree = "<group>";
		};
		CA130D2F229D4245000A627C /* EPUB */ = {
			isa = PBXGroup;
			children = (
				CACDE60C2485301F006FEB1B /* Services */,
				CACDE60A2485301F006FEB1B /* Resource Transformers */,
				CACDE6082485301F006FEB1B /* Extensions */,
				CA130D30229D4245000A627C /* EPUBParser.swift */,
				CA130D31229D4245000A627C /* SMILParser.swift */,
				CA130D32229D4245000A627C /* NCXParser.swift */,
				CA130D33229D4245000A627C /* OPFParser.swift */,
				CA6F97D922A6A0B6007D2049 /* OPFMeta.swift */,
				CA130D34229D4245000A627C /* NavigationDocumentParser.swift */,
				CA6F97CD22A50F39007D2049 /* EPUBContainerParser.swift */,
				CA130D35229D4245000A627C /* EPUBEncryptionParser.swift */,
				CA130D36229D4245000A627C /* EPUBMetadataParser.swift */,
			);
			path = EPUB;
			sourceTree = "<group>";
		};
		CA130D37229D4245000A627C /* ZIPArchive */ = {
			isa = PBXGroup;
			children = (
				CA130D38229D4245000A627C /* ZIPArchive.swift */,
				CA130D39229D4245000A627C /* Zip.h */,
			);
			path = ZIPArchive;
			sourceTree = "<group>";
		};
		CA130D3A229D4245000A627C /* Model */ = {
			isa = PBXGroup;
			children = (
				CA130D3C229D4245000A627C /* Container.swift */,
				CAC5AED922C22A6F007DB8A8 /* HTTPContainer.swift */,
				CA8F18D42483901700146D11 /* PublicationContainer.swift */,
			);
			path = Model;
			sourceTree = "<group>";
		};
		CA130D3F229D4245000A627C /* Toolkit */ = {
			isa = PBXGroup;
			children = (
				CA7116EA24547DFE00C029FD /* Extensions */,
				CA130D37229D4245000A627C /* ZIPArchive */,
				CA130CFF229D4245000A627C /* Streams */,
				CACE5C702482DF510076FE52 /* LCPDecryptor.swift */,
				CA130D40229D4245000A627C /* Logger.swift */,
				CA130D41229D4245000A627C /* DataExtension.swift */,
				CA130D20229D4245000A627C /* DataCompression.swift */,
				CA130D42229D4245000A627C /* StringExtension.swift */,
			);
			path = Toolkit;
			sourceTree = "<group>";
		};
		CA130DAC229E7CBE000A627C /* r2-streamer-swiftTests */ = {
			isa = PBXGroup;
			children = (
				CA130DAF229E7CBE000A627C /* Server */,
				CA130DB1229E7CBE000A627C /* Parser */,
				CA131063229E7CD0000A627C /* Fixtures */,
				CA130DB7229E7CBE000A627C /* SampleGenerator.swift */,
				CACDE61324853093006FEB1B /* Fixtures.swift */,
				CA130F17229E7CC0000A627C /* Info.plist */,
				CA3387062406632100FDCBBA /* Asserts.swift */,
			);
			path = "r2-streamer-swiftTests";
			sourceTree = "<group>";
		};
		CA130DAF229E7CBE000A627C /* Server */ = {
			isa = PBXGroup;
			children = (
				CA130DB0229E7CBE000A627C /* PublicationServerTests.swift */,
			);
			path = Server;
			sourceTree = "<group>";
		};
		CA130DB1229E7CBE000A627C /* Parser */ = {
			isa = PBXGroup;
			children = (
				CA130DB2229E7CBE000A627C /* PublicationParsingTests.swift */,
				CA130DB3229E7CBE000A627C /* EPUB */,
				CAD1EE6D245ABD6F00C1E684 /* PublicationParserTests.swift */,
			);
			path = Parser;
			sourceTree = "<group>";
		};
		CA130DB3229E7CBE000A627C /* EPUB */ = {
			isa = PBXGroup;
			children = (
				CACDE5ED2484E946006FEB1B /* Services */,
				CACDE60724852FEB006FEB1B /* Resource Transformers */,
				CA6F97D322A52810007D2049 /* OPFParserTests.swift */,
				CA130DB5229E7CBE000A627C /* NCXParserTests.swift */,
				CA130DB6229E7CBE000A627C /* NavigationDocumentParserTests.swift */,
				CA130DB4229E7CBE000A627C /* EPUBEncryptionParserTests.swift */,
				CAF58198229EC8B3009A04E8 /* EPUBMetadataParserTests.swift */,
				CA6F97D122A5161A007D2049 /* EPUBContainerParserTests.swift */,
			);
			path = EPUB;
			sourceTree = "<group>";
		};
		CA7116EA24547DFE00C029FD /* Extensions */ = {
			isa = PBXGroup;
			children = (
				CA7116EB24547E0A00C029FD /* Link.swift */,
				CACDE5F02485079E006FEB1B /* ArchiveFetcher.swift */,
				CACDE5F72485127E006FEB1B /* URL.swift */,
			);
			path = Extensions;
			sourceTree = "<group>";
		};
		CABE2A082482DA34008E286D /* Services */ = {
			isa = PBXGroup;
			children = (
				CABE2A042482D1FF008E286D /* PDFPositionsService.swift */,
				CABE2A062482D470008E286D /* LCPDFPositionsService.swift */,
			);
			path = Services;
			sourceTree = "<group>";
		};
		CAC5AEDF22C236FB007DB8A8 /* Readium WebPub */ = {
			isa = PBXGroup;
			children = (
				CAC5AEE022C236FB007DB8A8 /* ReadiumWebPubParser.swift */,
			);
			path = "Readium WebPub";
			sourceTree = "<group>";
		};
		CACDE5ED2484E946006FEB1B /* Services */ = {
			isa = PBXGroup;
			children = (
				CACDE5EE2484E954006FEB1B /* EPUBPositionsServiceTests.swift */,
			);
			path = Services;
			sourceTree = "<group>";
		};
		CACDE60724852FEB006FEB1B /* Resource Transformers */ = {
			isa = PBXGroup;
			children = (
				CACDE61124853034006FEB1B /* EPUBDeobfuscatorTests.swift */,
			);
			path = "Resource Transformers";
			sourceTree = "<group>";
		};
		CACDE6082485301F006FEB1B /* Extensions */ = {
			isa = PBXGroup;
			children = (
				CACDE6092485301F006FEB1B /* Presentation+EPUB.swift */,
				CACDE61724854570006FEB1B /* ContentLayout+EPUB.swift */,
			);
			path = Extensions;
			sourceTree = "<group>";
		};
		CACDE60A2485301F006FEB1B /* Resource Transformers */ = {
			isa = PBXGroup;
			children = (
				CACDE60B2485301F006FEB1B /* EPUBDeobfuscator.swift */,
				CACDE61524853BC8006FEB1B /* EPUBHTMLInjector.swift */,
			);
			path = "Resource Transformers";
			sourceTree = "<group>";
		};
		CACDE60C2485301F006FEB1B /* Services */ = {
			isa = PBXGroup;
			children = (
				CACDE60D2485301F006FEB1B /* EPUBPositionsService.swift */,
			);
			path = Services;
			sourceTree = "<group>";
		};
/* End PBXGroup section */

/* Begin PBXHeadersBuildPhase section */
		59501DCA1E2FB0D700D1B4BF /* Headers */ = {
			isa = PBXHeadersBuildPhase;
			buildActionMask = 2147483647;
			files = (
				CA130D6E229D4245000A627C /* Zip.h in Headers */,
				CA130D5E229D4245000A627C /* r2-streamer-swift-Bridging-Header.h in Headers */,
				CA130D56229D4245000A627C /* r2-streamer-swift.h in Headers */,
			);
			runOnlyForDeploymentPostprocessing = 0;
		};
/* End PBXHeadersBuildPhase section */

/* Begin PBXNativeTarget section */
		59501DCC1E2FB0D700D1B4BF /* r2-streamer-swift */ = {
			isa = PBXNativeTarget;
			buildConfigurationList = 59501DE11E2FB0D700D1B4BF /* Build configuration list for PBXNativeTarget "r2-streamer-swift" */;
			buildPhases = (
				59501DC81E2FB0D700D1B4BF /* Sources */,
				59501DC91E2FB0D700D1B4BF /* Frameworks */,
				59501DCA1E2FB0D700D1B4BF /* Headers */,
				59501DCB1E2FB0D700D1B4BF /* Resources */,
			);
			buildRules = (
			);
			dependencies = (
			);
			name = "r2-streamer-swift";
			productName = R2Streamer;
			productReference = 59501DCD1E2FB0D700D1B4BF /* R2Streamer.framework */;
			productType = "com.apple.product-type.framework";
		};
		CA130D9E229E7C83000A627C /* r2-streamer-swiftTests */ = {
			isa = PBXNativeTarget;
			buildConfigurationList = CA130DA9229E7C83000A627C /* Build configuration list for PBXNativeTarget "r2-streamer-swiftTests" */;
			buildPhases = (
				CA130D9B229E7C83000A627C /* Sources */,
				CA130D9C229E7C83000A627C /* Frameworks */,
				CA130D9D229E7C83000A627C /* Resources */,
			);
			buildRules = (
			);
			dependencies = (
				CA130DA6229E7C83000A627C /* PBXTargetDependency */,
			);
			name = "r2-streamer-swiftTests";
			productName = R2StreamerTests;
			productReference = CA130D9F229E7C83000A627C /* r2-streamer-swiftTests.xctest */;
			productType = "com.apple.product-type.bundle.unit-test";
		};
/* End PBXNativeTarget section */

/* Begin PBXProject section */
		59501DC41E2FB0D700D1B4BF /* Project object */ = {
			isa = PBXProject;
			attributes = {
				LastSwiftUpdateCheck = 1020;
				LastUpgradeCheck = 1020;
				ORGANIZATIONNAME = Readium;
				TargetAttributes = {
					59501DCC1E2FB0D700D1B4BF = {
						CreatedOnToolsVersion = 8.2;
						LastSwiftMigration = 1010;
						ProvisioningStyle = Manual;
					};
					CA130D9E229E7C83000A627C = {
						CreatedOnToolsVersion = 10.2.1;
						DevelopmentTeam = 327YA3JNGT;
						ProvisioningStyle = Automatic;
					};
				};
			};
			buildConfigurationList = 59501DC71E2FB0D700D1B4BF /* Build configuration list for PBXProject "r2-streamer-swift" */;
			compatibilityVersion = "Xcode 3.2";
			developmentRegion = en;
			hasScannedForEncodings = 0;
			knownRegions = (
				en,
				Base,
			);
			mainGroup = 59501DC31E2FB0D700D1B4BF;
			productRefGroup = 59501DCE1E2FB0D700D1B4BF /* Products */;
			projectDirPath = "";
			projectRoot = "";
			targets = (
				59501DCC1E2FB0D700D1B4BF /* r2-streamer-swift */,
				CA130D9E229E7C83000A627C /* r2-streamer-swiftTests */,
			);
		};
/* End PBXProject section */

/* Begin PBXResourcesBuildPhase section */
		59501DCB1E2FB0D700D1B4BF /* Resources */ = {
			isa = PBXResourcesBuildPhase;
			buildActionMask = 2147483647;
			files = (
				CA130D7A229D42E2000A627C /* fonts in Resources */,
			);
			runOnlyForDeploymentPostprocessing = 0;
		};
		CA130D9D229E7C83000A627C /* Resources */ = {
			isa = PBXResourcesBuildPhase;
			buildActionMask = 2147483647;
			files = (
				CA131064229E7CD0000A627C /* Fixtures in Resources */,
			);
			runOnlyForDeploymentPostprocessing = 0;
		};
/* End PBXResourcesBuildPhase section */

/* Begin PBXSourcesBuildPhase section */
		59501DC81E2FB0D700D1B4BF /* Sources */ = {
			isa = PBXSourcesBuildPhase;
			buildActionMask = 2147483647;
			files = (
				CA130D5C229D4245000A627C /* PublicationServer.swift in Sources */,
				CA8672B2244868B50035FDF4 /* DataCompression.swift in Sources */,
				CA130D45229D4245000A627C /* FileInputStream.swift in Sources */,
				CA130D66229D4245000A627C /* EPUBParser.swift in Sources */,
				CA130D47229D4245000A627C /* ZIPInputStream.swift in Sources */,
				CA130D73229D4245000A627C /* Logger.swift in Sources */,
				CACE5C712482DF510076FE52 /* LCPDecryptor.swift in Sources */,
				CA130D6B229D4245000A627C /* EPUBEncryptionParser.swift in Sources */,
				CA130D64229D4245000A627C /* PDFFileParser.swift in Sources */,
				CACDE5F82485127E006FEB1B /* URL.swift in Sources */,
				CACDE60E2485301F006FEB1B /* Presentation+EPUB.swift in Sources */,
				CA130D44229D4245000A627C /* Seekable.swift in Sources */,
				CACDE6102485301F006FEB1B /* EPUBPositionsService.swift in Sources */,
				CA6F97DA22A6A0B7007D2049 /* OPFMeta.swift in Sources */,
				CA130D74229D4245000A627C /* DataExtension.swift in Sources */,
				CA7116EC24547E0A00C029FD /* Link.swift in Sources */,
				CACDE61624853BC8006FEB1B /* EPUBHTMLInjector.swift in Sources */,
				CA130D75229D4245000A627C /* StringExtension.swift in Sources */,
				CACDE5F12485079E006FEB1B /* ArchiveFetcher.swift in Sources */,
				CA130D68229D4245000A627C /* NCXParser.swift in Sources */,
				CA130D6A229D4245000A627C /* NavigationDocumentParser.swift in Sources */,
				CABE2A052482D1FF008E286D /* PDFPositionsService.swift in Sources */,
				CA8F18D7248394F100146D11 /* ResourceInputStream.swift in Sources */,
				CA130D5D229D4245000A627C /* WebServerResourceResponse.swift in Sources */,
				CA130D46229D4245000A627C /* DataInputStream.swift in Sources */,
				CA130D70229D4245000A627C /* Container.swift in Sources */,
				CACDE60F2485301F006FEB1B /* EPUBDeobfuscator.swift in Sources */,
				CA8F18D52483901700146D11 /* PublicationContainer.swift in Sources */,
				CA130D60229D4245000A627C /* CBZParser.swift in Sources */,
				CA130D69229D4245000A627C /* OPFParser.swift in Sources */,
				CA130D6C229D4245000A627C /* EPUBMetadataParser.swift in Sources */,
				CA6F97CE22A50F39007D2049 /* EPUBContainerParser.swift in Sources */,
				CAC5AEDA22C22A6F007DB8A8 /* HTTPContainer.swift in Sources */,
				CA130D63229D4245000A627C /* PDFFileCGParser.swift in Sources */,
				CA130D61229D4245000A627C /* PDFParser.swift in Sources */,
				CA130D65229D4245000A627C /* PublicationParser.swift in Sources */,
<<<<<<< HEAD
				CACDE61824854570006FEB1B /* ContentLayout+EPUB.swift in Sources */,
				CAC5AEE122C236FB007DB8A8 /* WEBPUBParser.swift in Sources */,
				CABE2A072482D470008E286D /* LCPDFPositionsService.swift in Sources */,
=======
				CAC5AEE122C236FB007DB8A8 /* ReadiumWebPubParser.swift in Sources */,
				CA130D5F229D4245000A627C /* CBZContainer.swift in Sources */,
				CA130D59229D4245000A627C /* ContentFilter.swift in Sources */,
>>>>>>> e0fa3938
				CA130D6D229D4245000A627C /* ZIPArchive.swift in Sources */,
				CA130D67229D4245000A627C /* SMILParser.swift in Sources */,
			);
			runOnlyForDeploymentPostprocessing = 0;
		};
		CA130D9B229E7C83000A627C /* Sources */ = {
			isa = PBXSourcesBuildPhase;
			buildActionMask = 2147483647;
			files = (
				CA130F1B229E7CC1000A627C /* EPUBEncryptionParserTests.swift in Sources */,
				CACDE5EF2484E955006FEB1B /* EPUBPositionsServiceTests.swift in Sources */,
				CA130F1A229E7CC1000A627C /* PublicationParsingTests.swift in Sources */,
				CA130F1D229E7CC1000A627C /* NavigationDocumentParserTests.swift in Sources */,
				CACDE61424853093006FEB1B /* Fixtures.swift in Sources */,
				CA6F97D222A5161A007D2049 /* EPUBContainerParserTests.swift in Sources */,
				CA130F1E229E7CC1000A627C /* SampleGenerator.swift in Sources */,
				CA3387072406632100FDCBBA /* Asserts.swift in Sources */,
				CA6F97D422A52810007D2049 /* OPFParserTests.swift in Sources */,
				CAF58199229EC8B3009A04E8 /* EPUBMetadataParserTests.swift in Sources */,
				CAD1EE6E245ABD6F00C1E684 /* PublicationParserTests.swift in Sources */,
				CA130F1C229E7CC1000A627C /* NCXParserTests.swift in Sources */,
				CACDE61224853035006FEB1B /* EPUBDeobfuscatorTests.swift in Sources */,
				CA130F19229E7CC1000A627C /* PublicationServerTests.swift in Sources */,
			);
			runOnlyForDeploymentPostprocessing = 0;
		};
/* End PBXSourcesBuildPhase section */

/* Begin PBXTargetDependency section */
		CA130DA6229E7C83000A627C /* PBXTargetDependency */ = {
			isa = PBXTargetDependency;
			target = 59501DCC1E2FB0D700D1B4BF /* r2-streamer-swift */;
			targetProxy = CA130DA5229E7C83000A627C /* PBXContainerItemProxy */;
		};
/* End PBXTargetDependency section */

/* Begin XCBuildConfiguration section */
		59501DDF1E2FB0D700D1B4BF /* Debug */ = {
			isa = XCBuildConfiguration;
			buildSettings = {
				ALWAYS_SEARCH_USER_PATHS = NO;
				CLANG_ANALYZER_LOCALIZABILITY_NONLOCALIZED = YES;
				CLANG_ANALYZER_NONNULL = YES;
				CLANG_CXX_LANGUAGE_STANDARD = "gnu++0x";
				CLANG_CXX_LIBRARY = "libc++";
				CLANG_ENABLE_MODULES = YES;
				CLANG_ENABLE_OBJC_ARC = YES;
				CLANG_WARN_BLOCK_CAPTURE_AUTORELEASING = YES;
				CLANG_WARN_BOOL_CONVERSION = YES;
				CLANG_WARN_COMMA = YES;
				CLANG_WARN_CONSTANT_CONVERSION = YES;
				CLANG_WARN_DEPRECATED_OBJC_IMPLEMENTATIONS = YES;
				CLANG_WARN_DIRECT_OBJC_ISA_USAGE = YES_ERROR;
				CLANG_WARN_DOCUMENTATION_COMMENTS = YES;
				CLANG_WARN_EMPTY_BODY = YES;
				CLANG_WARN_ENUM_CONVERSION = YES;
				CLANG_WARN_INFINITE_RECURSION = YES;
				CLANG_WARN_INT_CONVERSION = YES;
				CLANG_WARN_NON_LITERAL_NULL_CONVERSION = YES;
				CLANG_WARN_OBJC_IMPLICIT_RETAIN_SELF = YES;
				CLANG_WARN_OBJC_LITERAL_CONVERSION = YES;
				CLANG_WARN_OBJC_ROOT_CLASS = YES_ERROR;
				CLANG_WARN_RANGE_LOOP_ANALYSIS = YES;
				CLANG_WARN_STRICT_PROTOTYPES = YES;
				CLANG_WARN_SUSPICIOUS_MOVE = YES;
				CLANG_WARN_UNREACHABLE_CODE = YES;
				CLANG_WARN__DUPLICATE_METHOD_MATCH = YES;
				"CODE_SIGN_IDENTITY[sdk=iphoneos*]" = "iPhone Developer";
				COPY_PHASE_STRIP = NO;
				CURRENT_PROJECT_VERSION = 1;
				DEBUG_INFORMATION_FORMAT = dwarf;
				ENABLE_STRICT_OBJC_MSGSEND = YES;
				ENABLE_TESTABILITY = YES;
				GCC_C_LANGUAGE_STANDARD = gnu99;
				GCC_DYNAMIC_NO_PIC = NO;
				GCC_NO_COMMON_BLOCKS = YES;
				GCC_OPTIMIZATION_LEVEL = 0;
				GCC_PREPROCESSOR_DEFINITIONS = (
					"DEBUG=1",
					"$(inherited)",
				);
				GCC_WARN_64_TO_32_BIT_CONVERSION = YES;
				GCC_WARN_ABOUT_RETURN_TYPE = YES_ERROR;
				GCC_WARN_UNDECLARED_SELECTOR = YES;
				GCC_WARN_UNINITIALIZED_AUTOS = YES_AGGRESSIVE;
				GCC_WARN_UNUSED_FUNCTION = YES;
				GCC_WARN_UNUSED_VARIABLE = YES;
				IPHONEOS_DEPLOYMENT_TARGET = 10.2;
				MTL_ENABLE_DEBUG_INFO = YES;
				ONLY_ACTIVE_ARCH = YES;
				SDKROOT = iphoneos;
				SWIFT_ACTIVE_COMPILATION_CONDITIONS = DEBUG;
				SWIFT_INCLUDE_PATHS = "$(SRCROOT)/Sources/ZipArchive/minizip/**";
				SWIFT_OPTIMIZATION_LEVEL = "-Onone";
				SWIFT_VERSION = 5.0;
				TARGETED_DEVICE_FAMILY = "1,2";
				VERSIONING_SYSTEM = "apple-generic";
				VERSION_INFO_PREFIX = "";
			};
			name = Debug;
		};
		59501DE01E2FB0D700D1B4BF /* Release */ = {
			isa = XCBuildConfiguration;
			buildSettings = {
				ALWAYS_SEARCH_USER_PATHS = NO;
				CLANG_ANALYZER_LOCALIZABILITY_NONLOCALIZED = YES;
				CLANG_ANALYZER_NONNULL = YES;
				CLANG_CXX_LANGUAGE_STANDARD = "gnu++0x";
				CLANG_CXX_LIBRARY = "libc++";
				CLANG_ENABLE_MODULES = YES;
				CLANG_ENABLE_OBJC_ARC = YES;
				CLANG_WARN_BLOCK_CAPTURE_AUTORELEASING = YES;
				CLANG_WARN_BOOL_CONVERSION = YES;
				CLANG_WARN_COMMA = YES;
				CLANG_WARN_CONSTANT_CONVERSION = YES;
				CLANG_WARN_DEPRECATED_OBJC_IMPLEMENTATIONS = YES;
				CLANG_WARN_DIRECT_OBJC_ISA_USAGE = YES_ERROR;
				CLANG_WARN_DOCUMENTATION_COMMENTS = YES;
				CLANG_WARN_EMPTY_BODY = YES;
				CLANG_WARN_ENUM_CONVERSION = YES;
				CLANG_WARN_INFINITE_RECURSION = YES;
				CLANG_WARN_INT_CONVERSION = YES;
				CLANG_WARN_NON_LITERAL_NULL_CONVERSION = YES;
				CLANG_WARN_OBJC_IMPLICIT_RETAIN_SELF = YES;
				CLANG_WARN_OBJC_LITERAL_CONVERSION = YES;
				CLANG_WARN_OBJC_ROOT_CLASS = YES_ERROR;
				CLANG_WARN_RANGE_LOOP_ANALYSIS = YES;
				CLANG_WARN_STRICT_PROTOTYPES = YES;
				CLANG_WARN_SUSPICIOUS_MOVE = YES;
				CLANG_WARN_UNREACHABLE_CODE = YES;
				CLANG_WARN__DUPLICATE_METHOD_MATCH = YES;
				"CODE_SIGN_IDENTITY[sdk=iphoneos*]" = "iPhone Developer";
				COPY_PHASE_STRIP = NO;
				CURRENT_PROJECT_VERSION = 1;
				DEBUG_INFORMATION_FORMAT = "dwarf-with-dsym";
				ENABLE_NS_ASSERTIONS = NO;
				ENABLE_STRICT_OBJC_MSGSEND = YES;
				GCC_C_LANGUAGE_STANDARD = gnu99;
				GCC_NO_COMMON_BLOCKS = YES;
				GCC_WARN_64_TO_32_BIT_CONVERSION = YES;
				GCC_WARN_ABOUT_RETURN_TYPE = YES_ERROR;
				GCC_WARN_UNDECLARED_SELECTOR = YES;
				GCC_WARN_UNINITIALIZED_AUTOS = YES_AGGRESSIVE;
				GCC_WARN_UNUSED_FUNCTION = YES;
				GCC_WARN_UNUSED_VARIABLE = YES;
				IPHONEOS_DEPLOYMENT_TARGET = 10.2;
				MTL_ENABLE_DEBUG_INFO = NO;
				SDKROOT = iphoneos;
				SWIFT_INCLUDE_PATHS = "$(SRCROOT)/Sources/ZipArchive/minizip/**";
				SWIFT_OPTIMIZATION_LEVEL = "-Owholemodule";
				SWIFT_VERSION = 5.0;
				TARGETED_DEVICE_FAMILY = "1,2";
				VALIDATE_PRODUCT = YES;
				VERSIONING_SYSTEM = "apple-generic";
				VERSION_INFO_PREFIX = "";
			};
			name = Release;
		};
		59501DE21E2FB0D700D1B4BF /* Debug */ = {
			isa = XCBuildConfiguration;
			buildSettings = {
				ALWAYS_EMBED_SWIFT_STANDARD_LIBRARIES = NO;
				CLANG_ENABLE_CODE_COVERAGE = NO;
				CODE_SIGN_IDENTITY = "";
				"CODE_SIGN_IDENTITY[sdk=iphoneos*]" = "";
				DEFINES_MODULE = YES;
				DEVELOPMENT_TEAM = "";
				DYLIB_COMPATIBILITY_VERSION = 1;
				DYLIB_CURRENT_VERSION = 1;
				DYLIB_INSTALL_NAME_BASE = "@rpath";
				FRAMEWORK_SEARCH_PATHS = (
					"$(inherited)",
					"$(PROJECT_DIR)/Carthage/Build/iOS",
				);
				HEADER_SEARCH_PATHS = "$(SDKROOT)/usr/include/libxml2";
				INFOPLIST_FILE = "r2-streamer-swift/Info.plist";
				INSTALL_PATH = "$(LOCAL_LIBRARY_DIR)/Frameworks";
				IPHONEOS_DEPLOYMENT_TARGET = 9.0;
				LD_RUNPATH_SEARCH_PATHS = "$(inherited) @executable_path/Frameworks";
				OTHER_LDFLAGS = "-lxml2";
				PRODUCT_BUNDLE_IDENTIFIER = org.readium.R2Streamer;
				PRODUCT_NAME = R2Streamer;
				SKIP_INSTALL = YES;
				SUPPORTS_MACCATALYST = NO;
				SWIFT_VERSION = 5.0;
			};
			name = Debug;
		};
		59501DE31E2FB0D700D1B4BF /* Release */ = {
			isa = XCBuildConfiguration;
			buildSettings = {
				ALWAYS_EMBED_SWIFT_STANDARD_LIBRARIES = NO;
				CLANG_ENABLE_CODE_COVERAGE = NO;
				CODE_SIGN_IDENTITY = "";
				"CODE_SIGN_IDENTITY[sdk=iphoneos*]" = "";
				DEFINES_MODULE = YES;
				DEVELOPMENT_TEAM = "";
				DYLIB_COMPATIBILITY_VERSION = 1;
				DYLIB_CURRENT_VERSION = 1;
				DYLIB_INSTALL_NAME_BASE = "@rpath";
				ENABLE_TESTABILITY = YES;
				FRAMEWORK_SEARCH_PATHS = (
					"$(inherited)",
					"$(PROJECT_DIR)/Carthage/Build/iOS",
				);
				HEADER_SEARCH_PATHS = "$(SDKROOT)/usr/include/libxml2";
				INFOPLIST_FILE = "r2-streamer-swift/Info.plist";
				INSTALL_PATH = "$(LOCAL_LIBRARY_DIR)/Frameworks";
				IPHONEOS_DEPLOYMENT_TARGET = 9.0;
				LD_RUNPATH_SEARCH_PATHS = "$(inherited) @executable_path/Frameworks";
				OTHER_LDFLAGS = "-lxml2";
				PRODUCT_BUNDLE_IDENTIFIER = org.readium.R2Streamer;
				PRODUCT_NAME = R2Streamer;
				SKIP_INSTALL = YES;
				SUPPORTS_MACCATALYST = NO;
				SWIFT_VERSION = 5.0;
			};
			name = Release;
		};
		CA130DA7229E7C83000A627C /* Debug */ = {
			isa = XCBuildConfiguration;
			buildSettings = {
				ALWAYS_EMBED_SWIFT_STANDARD_LIBRARIES = YES;
				CLANG_ANALYZER_NUMBER_OBJECT_CONVERSION = YES_AGGRESSIVE;
				CLANG_CXX_LANGUAGE_STANDARD = "gnu++14";
				CLANG_ENABLE_OBJC_WEAK = YES;
				CLANG_WARN_UNGUARDED_AVAILABILITY = YES_AGGRESSIVE;
				CODE_SIGN_IDENTITY = "iPhone Developer";
				CODE_SIGN_STYLE = Automatic;
				DEVELOPMENT_TEAM = 327YA3JNGT;
				FRAMEWORK_SEARCH_PATHS = "$(PROJECT_DIR)/Carthage/Build/iOS";
				GCC_C_LANGUAGE_STANDARD = gnu11;
				HEADER_SEARCH_PATHS = $SDKROOT/usr/include/libxml2;
				INFOPLIST_FILE = "r2-streamer-swiftTests/Info.plist";
				IPHONEOS_DEPLOYMENT_TARGET = 11.4;
				LD_RUNPATH_SEARCH_PATHS = "$(inherited) @executable_path/Frameworks @loader_path/Frameworks $(PROJECT_DIR)/Carthage/Build/iOS";
				MTL_ENABLE_DEBUG_INFO = INCLUDE_SOURCE;
				MTL_FAST_MATH = YES;
				PRODUCT_BUNDLE_IDENTIFIER = org.readium.R2StreamerTests;
				PRODUCT_NAME = "$(TARGET_NAME)";
				SWIFT_VERSION = 5.0;
				TARGETED_DEVICE_FAMILY = "1,2";
			};
			name = Debug;
		};
		CA130DA8229E7C83000A627C /* Release */ = {
			isa = XCBuildConfiguration;
			buildSettings = {
				ALWAYS_EMBED_SWIFT_STANDARD_LIBRARIES = YES;
				CLANG_ANALYZER_NUMBER_OBJECT_CONVERSION = YES_AGGRESSIVE;
				CLANG_CXX_LANGUAGE_STANDARD = "gnu++14";
				CLANG_ENABLE_OBJC_WEAK = YES;
				CLANG_WARN_UNGUARDED_AVAILABILITY = YES_AGGRESSIVE;
				CODE_SIGN_IDENTITY = "iPhone Developer";
				CODE_SIGN_STYLE = Automatic;
				DEVELOPMENT_TEAM = 327YA3JNGT;
				FRAMEWORK_SEARCH_PATHS = "$(PROJECT_DIR)/Carthage/Build/iOS";
				GCC_C_LANGUAGE_STANDARD = gnu11;
				HEADER_SEARCH_PATHS = $SDKROOT/usr/include/libxml2;
				INFOPLIST_FILE = "r2-streamer-swiftTests/Info.plist";
				IPHONEOS_DEPLOYMENT_TARGET = 11.4;
				LD_RUNPATH_SEARCH_PATHS = "$(inherited) @executable_path/Frameworks @loader_path/Frameworks $(PROJECT_DIR)/Carthage/Build/iOS";
				MTL_FAST_MATH = YES;
				PRODUCT_BUNDLE_IDENTIFIER = org.readium.R2StreamerTests;
				PRODUCT_NAME = "$(TARGET_NAME)";
				SWIFT_VERSION = 5.0;
				TARGETED_DEVICE_FAMILY = "1,2";
			};
			name = Release;
		};
/* End XCBuildConfiguration section */

/* Begin XCConfigurationList section */
		59501DC71E2FB0D700D1B4BF /* Build configuration list for PBXProject "r2-streamer-swift" */ = {
			isa = XCConfigurationList;
			buildConfigurations = (
				59501DDF1E2FB0D700D1B4BF /* Debug */,
				59501DE01E2FB0D700D1B4BF /* Release */,
			);
			defaultConfigurationIsVisible = 0;
			defaultConfigurationName = Release;
		};
		59501DE11E2FB0D700D1B4BF /* Build configuration list for PBXNativeTarget "r2-streamer-swift" */ = {
			isa = XCConfigurationList;
			buildConfigurations = (
				59501DE21E2FB0D700D1B4BF /* Debug */,
				59501DE31E2FB0D700D1B4BF /* Release */,
			);
			defaultConfigurationIsVisible = 0;
			defaultConfigurationName = Release;
		};
		CA130DA9229E7C83000A627C /* Build configuration list for PBXNativeTarget "r2-streamer-swiftTests" */ = {
			isa = XCConfigurationList;
			buildConfigurations = (
				CA130DA7229E7C83000A627C /* Debug */,
				CA130DA8229E7C83000A627C /* Release */,
			);
			defaultConfigurationIsVisible = 0;
			defaultConfigurationName = Release;
		};
/* End XCConfigurationList section */
	};
	rootObject = 59501DC41E2FB0D700D1B4BF /* Project object */;
}<|MERGE_RESOLUTION|>--- conflicted
+++ resolved
@@ -54,11 +54,10 @@
 		CA8F18D52483901700146D11 /* PublicationContainer.swift in Sources */ = {isa = PBXBuildFile; fileRef = CA8F18D42483901700146D11 /* PublicationContainer.swift */; };
 		CA8F18D7248394F100146D11 /* ResourceInputStream.swift in Sources */ = {isa = PBXBuildFile; fileRef = CA8F18D6248394F100146D11 /* ResourceInputStream.swift */; };
 		CA94291822BCE42500305CDB /* CoreServices.framework in Frameworks */ = {isa = PBXBuildFile; fileRef = CA94291722BCE42500305CDB /* CoreServices.framework */; };
+		CABDB69F248694DB007D251E /* ReadiumWebPubParser.swift in Sources */ = {isa = PBXBuildFile; fileRef = CAC5AEE022C236FB007DB8A8 /* ReadiumWebPubParser.swift */; };
 		CABE2A052482D1FF008E286D /* PDFPositionsService.swift in Sources */ = {isa = PBXBuildFile; fileRef = CABE2A042482D1FF008E286D /* PDFPositionsService.swift */; };
 		CABE2A072482D470008E286D /* LCPDFPositionsService.swift in Sources */ = {isa = PBXBuildFile; fileRef = CABE2A062482D470008E286D /* LCPDFPositionsService.swift */; };
 		CAC5AEDA22C22A6F007DB8A8 /* HTTPContainer.swift in Sources */ = {isa = PBXBuildFile; fileRef = CAC5AED922C22A6F007DB8A8 /* HTTPContainer.swift */; };
-<<<<<<< HEAD
-		CAC5AEE122C236FB007DB8A8 /* WEBPUBParser.swift in Sources */ = {isa = PBXBuildFile; fileRef = CAC5AEE022C236FB007DB8A8 /* WEBPUBParser.swift */; };
 		CACDE5EF2484E955006FEB1B /* EPUBPositionsServiceTests.swift in Sources */ = {isa = PBXBuildFile; fileRef = CACDE5EE2484E954006FEB1B /* EPUBPositionsServiceTests.swift */; };
 		CACDE5F12485079E006FEB1B /* ArchiveFetcher.swift in Sources */ = {isa = PBXBuildFile; fileRef = CACDE5F02485079E006FEB1B /* ArchiveFetcher.swift */; };
 		CACDE5F82485127E006FEB1B /* URL.swift in Sources */ = {isa = PBXBuildFile; fileRef = CACDE5F72485127E006FEB1B /* URL.swift */; };
@@ -70,10 +69,7 @@
 		CACDE61624853BC8006FEB1B /* EPUBHTMLInjector.swift in Sources */ = {isa = PBXBuildFile; fileRef = CACDE61524853BC8006FEB1B /* EPUBHTMLInjector.swift */; };
 		CACDE61824854570006FEB1B /* ContentLayout+EPUB.swift in Sources */ = {isa = PBXBuildFile; fileRef = CACDE61724854570006FEB1B /* ContentLayout+EPUB.swift */; };
 		CACE5C712482DF510076FE52 /* LCPDecryptor.swift in Sources */ = {isa = PBXBuildFile; fileRef = CACE5C702482DF510076FE52 /* LCPDecryptor.swift */; };
-=======
-		CAC5AEE122C236FB007DB8A8 /* ReadiumWebPubParser.swift in Sources */ = {isa = PBXBuildFile; fileRef = CAC5AEE022C236FB007DB8A8 /* ReadiumWebPubParser.swift */; };
 		CAD1EE6E245ABD6F00C1E684 /* PublicationParserTests.swift in Sources */ = {isa = PBXBuildFile; fileRef = CAD1EE6D245ABD6F00C1E684 /* PublicationParserTests.swift */; };
->>>>>>> e0fa3938
 		CAF58199229EC8B3009A04E8 /* EPUBMetadataParserTests.swift in Sources */ = {isa = PBXBuildFile; fileRef = CAF58198229EC8B3009A04E8 /* EPUBMetadataParserTests.swift */; };
 /* End PBXBuildFile section */
 
@@ -141,8 +137,7 @@
 		CABE2A042482D1FF008E286D /* PDFPositionsService.swift */ = {isa = PBXFileReference; lastKnownFileType = sourcecode.swift; path = PDFPositionsService.swift; sourceTree = "<group>"; };
 		CABE2A062482D470008E286D /* LCPDFPositionsService.swift */ = {isa = PBXFileReference; lastKnownFileType = sourcecode.swift; path = LCPDFPositionsService.swift; sourceTree = "<group>"; };
 		CAC5AED922C22A6F007DB8A8 /* HTTPContainer.swift */ = {isa = PBXFileReference; lastKnownFileType = sourcecode.swift; path = HTTPContainer.swift; sourceTree = "<group>"; };
-<<<<<<< HEAD
-		CAC5AEE022C236FB007DB8A8 /* WEBPUBParser.swift */ = {isa = PBXFileReference; fileEncoding = 4; lastKnownFileType = sourcecode.swift; path = WEBPUBParser.swift; sourceTree = "<group>"; };
+		CAC5AEE022C236FB007DB8A8 /* ReadiumWebPubParser.swift */ = {isa = PBXFileReference; fileEncoding = 4; lastKnownFileType = sourcecode.swift; path = ReadiumWebPubParser.swift; sourceTree = "<group>"; };
 		CACDE5EE2484E954006FEB1B /* EPUBPositionsServiceTests.swift */ = {isa = PBXFileReference; lastKnownFileType = sourcecode.swift; path = EPUBPositionsServiceTests.swift; sourceTree = "<group>"; };
 		CACDE5F02485079E006FEB1B /* ArchiveFetcher.swift */ = {isa = PBXFileReference; lastKnownFileType = sourcecode.swift; path = ArchiveFetcher.swift; sourceTree = "<group>"; };
 		CACDE5F72485127E006FEB1B /* URL.swift */ = {isa = PBXFileReference; lastKnownFileType = sourcecode.swift; path = URL.swift; sourceTree = "<group>"; };
@@ -154,10 +149,7 @@
 		CACDE61524853BC8006FEB1B /* EPUBHTMLInjector.swift */ = {isa = PBXFileReference; lastKnownFileType = sourcecode.swift; path = EPUBHTMLInjector.swift; sourceTree = "<group>"; };
 		CACDE61724854570006FEB1B /* ContentLayout+EPUB.swift */ = {isa = PBXFileReference; lastKnownFileType = sourcecode.swift; path = "ContentLayout+EPUB.swift"; sourceTree = "<group>"; };
 		CACE5C702482DF510076FE52 /* LCPDecryptor.swift */ = {isa = PBXFileReference; lastKnownFileType = sourcecode.swift; path = LCPDecryptor.swift; sourceTree = "<group>"; };
-=======
-		CAC5AEE022C236FB007DB8A8 /* ReadiumWebPubParser.swift */ = {isa = PBXFileReference; fileEncoding = 4; lastKnownFileType = sourcecode.swift; path = ReadiumWebPubParser.swift; sourceTree = "<group>"; };
 		CAD1EE6D245ABD6F00C1E684 /* PublicationParserTests.swift */ = {isa = PBXFileReference; lastKnownFileType = sourcecode.swift; path = PublicationParserTests.swift; sourceTree = "<group>"; };
->>>>>>> e0fa3938
 		CAF58198229EC8B3009A04E8 /* EPUBMetadataParserTests.swift */ = {isa = PBXFileReference; lastKnownFileType = sourcecode.swift; path = EPUBMetadataParserTests.swift; sourceTree = "<group>"; };
 /* End PBXFileReference section */
 
@@ -594,6 +586,7 @@
 				CACDE5F12485079E006FEB1B /* ArchiveFetcher.swift in Sources */,
 				CA130D68229D4245000A627C /* NCXParser.swift in Sources */,
 				CA130D6A229D4245000A627C /* NavigationDocumentParser.swift in Sources */,
+				CABDB69F248694DB007D251E /* ReadiumWebPubParser.swift in Sources */,
 				CABE2A052482D1FF008E286D /* PDFPositionsService.swift in Sources */,
 				CA8F18D7248394F100146D11 /* ResourceInputStream.swift in Sources */,
 				CA130D5D229D4245000A627C /* WebServerResourceResponse.swift in Sources */,
@@ -609,15 +602,8 @@
 				CA130D63229D4245000A627C /* PDFFileCGParser.swift in Sources */,
 				CA130D61229D4245000A627C /* PDFParser.swift in Sources */,
 				CA130D65229D4245000A627C /* PublicationParser.swift in Sources */,
-<<<<<<< HEAD
 				CACDE61824854570006FEB1B /* ContentLayout+EPUB.swift in Sources */,
-				CAC5AEE122C236FB007DB8A8 /* WEBPUBParser.swift in Sources */,
 				CABE2A072482D470008E286D /* LCPDFPositionsService.swift in Sources */,
-=======
-				CAC5AEE122C236FB007DB8A8 /* ReadiumWebPubParser.swift in Sources */,
-				CA130D5F229D4245000A627C /* CBZContainer.swift in Sources */,
-				CA130D59229D4245000A627C /* ContentFilter.swift in Sources */,
->>>>>>> e0fa3938
 				CA130D6D229D4245000A627C /* ZIPArchive.swift in Sources */,
 				CA130D67229D4245000A627C /* SMILParser.swift in Sources */,
 			);
